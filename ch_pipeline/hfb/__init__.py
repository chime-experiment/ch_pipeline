--- conflicted
+++ resolved
@@ -7,10 +7,6 @@
     :toctree:
 
     containers
-<<<<<<< HEAD
     flagging
-
-=======
     io
->>>>>>> a54191ea
 """