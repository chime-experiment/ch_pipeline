"""Tasks for HFB analysis
"""

import numpy as np

from scipy.interpolate import interp1d

from skyfield.positionlib import Angle
from skyfield.starlib import Star

from caput import config
from caput import mpiarray
from caput import mpiutil
from caput import weighted_median

from ch_util.hfbcat import HFBCatalog
from ch_util.ephemeris import chime, get_doppler_shifted_freq

from draco.core import task
from draco.util import tools
from draco.core import containers as dcontainers

from beam_model.composite import FutureMostAccurateCompositeBeamModel

from . import containers
from .io import BeamSelectionMixin
from .pfb import DeconvolvePFB
<<<<<<< HEAD
import gc
=======
from beam_model.formed import FFTFormedActualBeamModel
from scipy.signal import convolve
>>>>>>> da2d4e0f


class HFBAverage(task.SingleTask):
    """Take average of HFB data over any axis.

    Used for making sub-frequency band shape template and general time averaging,
    and for taking the average of HFB data over beam axis.

    Attributes
    ----------
    axis: str (default: "time")
        Axis over which to take average.
        Options are `freq`, `subfreq`, `beam`, and `time`.
    weighting: str (default: "inverse_variance")
        The weighting to use in the stack.
        Either `uniform` or `inverse_variance`.
    """

    axis = config.enum(["freq", "subfreq", "beam", "beam_ew", "time"], default="time")
    weighting = config.enum(["uniform", "inverse_variance"], default="inverse_variance")

    def process(self, stream):
        """Take average over time axis.

        Parameters
        ----------
        stream : HFBData, HFBHighResData
            Container with HFB data and weights.

        Returns
        -------
        out : HFBTimeAverage, HFBHighResTimeAverage
            Average of stream over time axis.
        """

        contmap = {
            "freq": {},
            "subfreq": {},
            "beam": {
                containers.HFBHighResTimeAverage: containers.HFBHighResSpectrum,
            },
            "beam_ew": {
                containers.HFBHighResRingMap: containers.HFBHighResBeamAvgRingMap,
            },
            "time": {
                containers.HFBData: containers.HFBTimeAverage,
                containers.HFBHighResData: containers.HFBHighResTimeAverage,
            },
        }

        # Check if necessary output container exists
        if stream.__class__ not in contmap[self.axis]:
            raise NotImplementedError(
                f"Averaging {stream.__class__} over {self.axis} is not implemented."
            )

        # Find index of axis over which to average
        axis_index = stream._dataset_spec["hfb"]["axes"].index(self.axis)

        # Extract hfb and weight datasets from input container
        data = stream.hfb[:]
        weight = stream.weight[:]

        # Average the data and compute the weight of the averaged data
        if self.weighting == "uniform":
            # Binary weights for uniform weighting
            binary_weight = np.zeros(weight.shape)
            binary_weight[weight != 0] = 1

            # Number of samples with non-zero weight in each time bin
            nsamples = np.sum(binary_weight, axis=axis_index)

            # For uniform weighting, the variance of averaged data is
            # sum( variance ) / nsamples**2,
            # and the weight is the inverse of that
            variance = tools.invert_no_zero(weight)
            avg_weight = nsamples**2 * tools.invert_no_zero(
                np.sum(variance, axis=axis_index)
            )

            # For uniform weighting, the averaged data is the average of all
            # non-zero data
            avg_data = np.sum(
                binary_weight * data, axis=axis_index
            ) * tools.invert_no_zero(nsamples)

        else:
            # For inverse-variance weighting, the averaged weight turns out to
            # be equal to the sum of the weights
            avg_weight = np.sum(weight, axis=axis_index)

            # For inverse-variance weighting, the averaged data is the weighted
            # sum of the data, normalized by the sum of the weights
            avg_data = np.sum(weight * data, axis=axis_index) * tools.invert_no_zero(
                avg_weight
            )

        # Get the output container
        out_cont_type = contmap[self.axis][stream.__class__]

        # Create container to hold output
        out = out_cont_type(axes_from=stream, attrs_from=stream)

        # Save data and weights to output container
        out.hfb[:] = avg_data
        out.weight[:] = avg_weight

        # Add index map of axis that was averaged over to attributes
        out.attrs[self.axis] = stream._data["index_map"][self.axis][:]

        return out


class MakeHighFreqRes(task.SingleTask):
    """Combine frequency and sub-frequency axes"""

    def process(self, stream):
        """Convert HFBData to HFBHighResData container

        Parameters
        ----------
        stream : HFBData, HFBTimeAverage
            Data with frequency and subfrequency axis

        Returns
        -------
        out : HFBHighResData, HFBHighResTimeAverage
            Data with single high-resolution frequency axis
        """

        contmap = {
            containers.HFBData: containers.HFBHighResData,
            containers.HFBTimeAverage: containers.HFBHighResTimeAverage,
        }

        # Retrieve data and weights
        data = stream.hfb[:]
        weight = stream.weight[:]

        # Change data and weights to numpy array, so that it can be reshaped
        if isinstance(data, mpiarray.MPIArray):
            data = data.local_array
            weight = weight.local_array

        # Make combined frequency axis
        cfreq = stream._data["index_map"]["freq"]["centre"]
        subfreq = stream._data["index_map"]["subfreq"][:]
        freq = (cfreq[:, np.newaxis] + subfreq).flatten()

        # Retrieve beam and time axes, if available
        beam = stream._data["index_map"]["beam"][:]
        time = stream.time if hasattr(stream, "time") else None

        # Determine new shape of data with combined frequency axis
        nfreq = len(cfreq)
        nsubfreq = len(subfreq)
        old_shape = data.shape
        new_shape = (nfreq * nsubfreq, *old_shape[2:])

        # Combine frequency and sub-frequency axes
        data = data.reshape(new_shape)
        weight = weight.reshape(new_shape)

        # Get the output container
        out_cont_type = contmap[stream.__class__]

        # Create container to hold output
        out = out_cont_type(freq=freq, beam=beam, time=time, attrs_from=stream)

        # Save data to output container
        out.hfb[:] = data
        out.weight[:] = weight

        # Return output container
        return out


class MakeHighFreqResRingMap(task.SingleTask):
    """Combine frequency and sub-frequency axes and reorder axes for HFB ringmaps"""

    def process(self, stream):
        """Convert HFBRingMap to HFBHighResRingMap container

        Parameters
        ----------
        stream : HFBRingMap
            Ringmap with frequency and subfrequency axis

        Returns
        -------
        out : HFBHighResRingMap
            Ringmap with single high-resolution frequency axis
        """

        # Change distributed axis from freq to el
        stream.redistribute("el")

        # Retrieve data and weights
        data = stream.hfb[:]
        weight = stream.weight[:]

        # Make combined frequency axis
        cfreq = stream.index_map["freq"]["centre"]
        subfreq = stream.index_map["subfreq"]
        freq = (cfreq[:, np.newaxis] + subfreq).flatten()

        # Retrieve beam and RA axes
        beam = stream.beam_ew
        ra = stream.ra

        # Move frequency and subfrequency axes to the back
        axes = (2, 3, 4, 0, 1)
        data = data.transpose(axes)
        weight = weight.transpose(axes)

        # Determine new shape of data with combined frequency axis,
        # giving a length of None to the (distributed) el axis
        nbeam = len(beam)
        nra = len(ra)
        nfreq = len(cfreq)
        nsubfreq = len(subfreq)
        new_shape = (nbeam, None, nra, nfreq * nsubfreq)

        # Combine frequency and sub-frequency axes
        data = data.reshape(new_shape)
        weight = weight.reshape(new_shape)

        # Create container to hold output
        out = containers.HFBHighResRingMap(
            axes_from=stream, attrs_from=stream, freq=freq
        )

        # Save data to output container
        out.hfb[:] = data
        out.weight[:] = weight

        # HACK: If the `el` axis is contains fewer elements than there are MPI processes,
        # redistribute along new (longer) `freq` axis to avoid write-out bug
        if len(out.el) < mpiutil.size:
            out.redistribute("freq")

        # Return output container
        return out


class HFBDivideByTemplate(task.SingleTask):
    """Divide HFB data by template of time-averaged HFB data.

    Used for flattening sub-frequency band shape by dividing on-source data by a
    template.
    """

    def process(self, stream, template):
        """Divide data by template and place in HFBData container.

        Parameters
        ----------
        stream : containers.HFBData
            Container with HFB data and weights; the numerator in the division.

        template : containers.HFBTimeAverage
            Container with time-averaged HFB data and weights; the denominator in the
            division.

        Returns
        -------
        out : containers.HFBData
            Container with HFB data and weights; the result of the division.
        """

        template_array = template.hfb[:]

        # Divide data by template
        data = stream.hfb[:] * tools.invert_no_zero(template_array[:, :, :, np.newaxis])

        # Divide variance by square of template, which means to
        # multiply weight by square of template
        weight = stream.weight[:] * template_array[:, :, :, np.newaxis] ** 2

        # Create container to hold output
        out = containers.HFBData(axes_from=stream, attrs_from=stream)

        # Save data and weights to output container
        out.hfb[:] = data
        out.weight[:] = weight

        return out


class HFBAlignEWBeams(task.SingleTask):
    """Shift HFB ringmap data to true RA values in order to align EW beams."""

    def setup(self):
        """Load offsets and reference angles from CHIME/FRB beam model."""

        # Get the offsets in CHIME/FRB x coord (in deg) of the EW beams and the
        # reference zenith angles (CHIME/FRB y coord; in deg) of the NS beams
        # from the CHIME/FRB beam model
        beam_mdl = FFTFormedActualBeamModel()
        self.ew_beam_offset_deg = beam_mdl.config["ew_spacing"]
        self.ns_reference_angles_deg = beam_mdl.reference_angles

    def process(self, stream):
        """Align EW beams.

        Parameters
        ----------
        stream : containers.HFBHighResRingMap
            HFB ringmap container to align.

        Returns
        -------
        out : containers.HFBHighResRingMap
            HFB ringmap container with EW beams aligned in RA.
        """

        from ch_util.ephemeris import bmxy_to_hadec

        data = stream.hfb[:]
        weight = stream.weight[:]

        # Find CHIME/FRB XY coordinates of beams
        x_beam_list = self.ew_beam_offset_deg[stream.beam_ew]
        y_beam_list = self.ns_reference_angles_deg[stream.beam_ns]

        # Compute hour angles of beams
        x_beam_grid, y_beam_grid = np.meshgrid(x_beam_list, y_beam_list)
        ha_beam, _ = bmxy_to_hadec(x_beam_grid, y_beam_grid)

        # Initialize arrays to hold data and weights
        data_aligned = np.zeros_like(data)
        weight_aligned = np.zeros_like(weight)

        for insb, nsb in enumerate(stream.beam_ns):
            for iewb, ewb in enumerate(stream.beam_ew):
                # Compute actual RA of samples per beam
                ra_true = stream.ra - ha_beam[insb, ewb]

                # Do alignment by evaluating the data and weight at the RAs
                # given by the `ra` axis of the container. Do this using linear
                # interpolation with cyclic wrapping in RA, taking into account
                # uncertainties and flagged data.
                (
                    data_aligned[iewb, insb, :, :],
                    weight_aligned[iewb, insb, :, :],
                ) = _interpolation_linear(
                    x=ra_true,
                    y=data[iewb, insb, :, :],
                    w=weight[iewb, insb, :, :],
                    xeval=stream.ra,
                    mode="wrap",
                    xperiod=360.0,
                )

        # Create output container; add data and weights
        out = containers.HFBHighResRingMap(copy_from=stream)
        out.data[:] = data_aligned
        out.weight[:] = weight_aligned

        return out


class HFBDifference(task.SingleTask):
    """Take the difference of two sets of HFB data.

    Used for flattening sub-frequency band shape by differencing on-source and
    off-source data.
    """

    def process(self, minuend, subtrahend):
        """Take difference and place in container.

        Parameters
        ----------
        minuend : HFBData or HFBTimeAverage
            Container with HFB data and weights; the data being subtracted from.

        subtrahend : HFBData or HFBTimeAverage
            Container with HFB data and weights; the data being subtracted.

        Returns
        -------
        out : HFBData or HFBTimeAverage
            Container with HFB data and weights; the result of the subtraction.
        """

        # Difference data
        data = minuend.hfb[:] - subtrahend.hfb[:]

        # Add standard deviations in quadrature, hence add variances, hence
        # take inverse of sum of reciprocals of weights
        weight = tools.invert_no_zero(
            tools.invert_no_zero(minuend.weight[:])
            + tools.invert_no_zero(subtrahend.weight[:])
        )

        # Create container to hold output
        out = dcontainers.empty_like(minuend)

        # Save data and weights to output container
        out.hfb[:] = data
        out.weight[:] = weight

        return out


class HFBOnOffDifference(task.SingleTask):
    """Computes on-off differencing.

    Used for flattening sub-frequency band shape by differencing on-source and
    off-source data.

    Attributes
    ----------
    offset : int
        Number of samples on either side of the on-source sample to be ignored.
    nsamples_off : int
        Number of off-source samples on either side of the on-source sample to
        be averaged over RA axis.
    nsamples_on : int
        Number of on-source samples to be averaged along RA axis.
    """

    offset = config.Property(proptype=int, default=5)
    nsamples_off = config.Property(proptype=int, default=5)
    nsamples_on = config.Property(proptype=int, default=2)

    def process(self, stream):
        """Takes the average of off-source data and subtract it from on-source data.

        Parameters
        ----------
        stream : HFBHighResRingMap
            Container for HFB data and weights with a single high-resolution frequency
            axis.

        Returns
        -------
        out : HFBHighResRingMap
            Container with HFB data and weights; the result of the on-off differencing.
        """
        stream.redistribute("el")

        # Load data and weights
        data = stream.hfb[:]
        weight = stream.weight[:]

        # Change data and weights to numpy array, so that it can be reshaped
        if isinstance(data, mpiarray.MPIArray):
            data = data.local_array
            weight = weight.local_array

        ra = stream.ra[:]
        nra = len(ra)
        # Create a 1D kernel to select off-source data.
        off_kernel = np.zeros_like(ra)
        # Fill desired elements with one. nsample elements on either sides
        left = np.arange(self.offset + 1, self.offset + self.nsamples_off + 1)
        right = np.arange(nra - self.offset - self.nsamples_off, nra - self.offset)
        off_kernel[left] = 1
        off_kernel[right] = 1
        # We want the weighted average of off-source data, which is
        # sum(off-source data * weights) / sum(off-source weights)

        # Take the weighted sum of off-source data (numerator of the
        # weighted average). To do that, convolve the kernel above
        # with the data
        ker_fft = np.fft.fft(off_kernel)
        dat_fft = np.fft.fft(data * weight, axis=2)
        sum_data_off = np.fft.ifft(
            dat_fft * ker_fft[np.newaxis, np.newaxis, :, np.newaxis], axis=2
        ).real

        # Then, convolve the kernel above with the weights to find the sum
        # of off-source weights (denominator of the weighted average)
        weight_fft = np.fft.fft(weight, axis=2)

        # Sum of off-source weights over ra axis
<<<<<<< HEAD
        sum_weight_off = np.fft.ifft(
=======
        sum_weight = np.fft.ifft(
>>>>>>> da2d4e0f
            weight_fft * ker_fft[np.newaxis, np.newaxis, :, np.newaxis], axis=2
        ).real

        # If the weight is zero, ifft above returns very small, but non-zero
        # value for n. This number goes to the denominator of weighted mean
        # and makes the weighted mean very large. To avoid such numerical
        # error (10^-16), zero n whereever weight is zero.
        sum_weight_off[weight == 0] = 0

        # Weighted average of off-source data
        off = sum_data_off * tools.invert_no_zero(sum_weight_off)

        del sum_data_off, ker_fft, off_kernel
        gc.collect()

        # Computing weighted average of on-source data
        on_kernel = np.zeros(nra)
        on_samples = np.arange(self.nsamples_on)
        on_kernel[on_samples] = 1
        ker_fft = np.fft.fft(on_kernel)
        # Weighted sum of on-source data
        sum_data_on = np.fft.ifft(dat_fft * ker_fft[None, None, :, None], axis=2).real
        # Sum over on-source weights
        sum_weight_on = np.fft.ifft(
            weight_fft * ker_fft[None, None, :, None], axis=2
        ).real  # sum over weights
        sum_weight_on[weight == 0] = 0
        # Weighted average of on-source data
        on = sum_data_on * tools.invert_no_zero(sum_weight_on)

        del sum_data_on, ker_fft, on_kernel

        gc.collect()

        # And on-off difference is:
        on_off = on - off

        del on, off
        gc.collect()

        # Now, evaluate the weight of on-off differenced data

        # Note that this only returns the weights corresponding to
        # inverse variance weighted data
        # TODO: Compute the weights corresponding to uniform average of data

        # On-source and off-source variances
        var_on = tools.invert_no_zero(sum_weight_on)
        var_off = tools.invert_no_zero(sum_weight_off)

        # variance of on-off data
        var_diff = var_on + var_off
        var_diff[var_on == 0] = 0

        del var_on, var_off

        gc.collect()

        # weight of on-off data
        weight_diff = tools.invert_no_zero(var_diff)

        # Create container to hold output
        out = containers.HFBHighResRingMap(axes_from=stream, attrs_from=stream)

        # Save data and weights to output container
        out.hfb[:] = on_off
        out.weight[:] = weight_diff

        return out


class HFBStackDays(task.SingleTask):
    """Combine HFB data of multiple days.

    Attributes
    ----------
    tag : str (default: "stack")
        The tag to give the stack.
    weighting: str (default: "inverse_variance")
        The weighting to use in the stack.
        Either `uniform` or `inverse_variance`.
    """

    stack = None

    weighting = config.enum(["uniform", "inverse_variance"], default="inverse_variance")

    def process(self, sdata):
        """Add weights and data of one day to stack.

        Parameters
        ----------
        sdata : any HFB data container
            Individual (time-averaged) day to add to stack.
        """

        sdata.redistribute("freq")

        # Get the LSD (or CSD) label out of the input's attributes.
        # If there is no label, use a placeholder.
        if "lsd" in sdata.attrs:
            input_lsd = sdata.attrs["lsd"]
        elif "csd" in sdata.attrs:
            input_lsd = sdata.attrs["csd"]
        else:
            input_lsd = -1

        input_lsd = _ensure_list(input_lsd)

        # If this is our first sidereal day, then initialize the
        # container that will hold the stack.
        if self.stack is None:
            self.stack = dcontainers.empty_like(sdata)

            # Add stack-specific dataset: count of samples, to be used as weight
            # for the uniform weighting case. Initialize this dataset to zero.
            if "nsample" not in self.stack.datasets:
                self.stack.add_dataset("nsample")
                self.stack.nsample[:] = 0

            self.stack.redistribute("freq")

            self.lsd_list = []

        # Accumulate
        self.log.info("Adding to stack LSD(s): %s" % input_lsd)

        self.lsd_list += input_lsd

        if "nsample" in sdata.datasets:
            # The input sidereal stream is already a stack
            # over multiple sidereal days. Use the nsample
            # dataset as the weight for the uniform case.
            count = sdata.nsample[:]
        else:
            # The input sidereal stream contains a single
            # sidereal day.  Use a boolean array that
            # indicates a non-zero weight dataset as
            # the weight for the uniform case.
            dtype = self.stack.nsample.dtype
            count = (sdata.weight[:] > 0.0).astype(dtype)

        # Accumulate the total number of samples.
        self.stack.nsample[:] += count

        # Accumulate variances or inverse variances
        if self.weighting == "uniform":
            # Accumulate the variances in the stack.weight dataset.
            self.stack.weight[:] += tools.invert_no_zero(sdata.weight[:])
        else:
            # We are using inverse variance weights.  In this case,
            # we accumulate the inverse variances in the stack.weight
            # dataset.
            self.stack.weight[:] += sdata.weight[:]

        # Accumulate data
        if self.weighting == "uniform":
            self.stack.hfb[:] += sdata.hfb[:]
        else:
            self.stack.hfb[:] += sdata.weight[:] * sdata.hfb[:]

    def process_finish(self):
        """Normalize and return stacked weights and data.

        Returns
        -------
        stack : same as sdata
            Stack of sidereal days.
        """
        self.stack.attrs["tag"] = self.tag
        self.stack.attrs["lsd"] = np.array(self.lsd_list)

        # Compute weights and data
        if self.weighting == "uniform":
            # Number of days with non-zero weight
            norm = self.stack.nsample[:].astype(np.float32)

            # For uniform weighting, invert the accumulated variances and
            # multiply by number of days squared to finalize stack.weight.
            self.stack.weight[:] = norm**2 * tools.invert_no_zero(self.stack.weight[:])

            # For uniform weighting, simply normalize accumulated data by number
            # of days to finalize stack.hfb.
            self.stack.hfb[:] *= tools.invert_no_zero(norm)

        else:
            # For inverse variance weighting, the weight dataset doesn't have to
            # be normalized (it is simply the sum of the weights). The accumulated
            # data have to be normalized by the sum of the weights.
            self.stack.hfb[:] *= tools.invert_no_zero(self.stack.weight[:])

        return self.stack


class HFBSearchLinear(task.SingleTask):
    """Search spectra for absorption lines using
       a matched-filter with a linear model.


    Attributes
    ----------
    width: List of the width of templates.
    """

    width = config.Property(proptype=list, default=None)

    def process(self, stream):
        """Estimating Ln(likelihood ratio) and amplitudes
        at every single frequency for each line of sight

        Parameters
        ----------
        stream : HFBHighResRingMap
            Container with on-off difference data and weights.

        Returns
        -------
        out : containers.HFBSearchResult
            Ln(likelihood ratio) and amplitudes.
        """

        # Load on-off differenced data and weights
        weight = stream.weight[:]
        data = stream.hfb[:]

        ns_beam = stream.beam_ns[:]

        # Change data and weights to numpy array, so that it can be reshaped
        if isinstance(data, mpiarray.MPIArray):
            local_ns = data.local_bounds
            ns_beam = ns_beam[local_ns]
            data = data.local_array
            weight = weight.local_array

        freq = stream.freq[:]

        freq_centre = freq[64::128]
        # Weighted data
        weighted_data = data[:] * weight[:]

        # Extract axes lengths
        nEW, nbeam, nra, nfreq = data.shape
        # number of templates
        ntemplate = len(self.width)

        # Ln(lambda) and amplitude arrays
        shape = tuple([ntemplate, nEW, nbeam, nra, nfreq])
        SN = np.zeros(shape)
        amp = np.zeros(shape)

        chime_nfreq = int(nfreq / 128)
        # Signal to noise ratio for each spectrum. nbeam is number of EW beams.
        for ibeam, ns in enumerate(ns_beam):
            for iwidth, std in enumerate(self.width):
                # Frequency chunks
                freq_chunks = self.split(ns, freq_centre, chime_nfreq)

                for ichannel in range(len(freq_chunks) - 1):

                    channel_i = freq_chunks[ichannel]
                    channel_f = freq_chunks[ichannel + 1]

                    nfreq = channel_f - channel_i

                    # length of the template (equal to the total length of frequency)
                    l = int(nfreq * 128)
                    n = np.arange(-l, l + 1)
                    x = np.arange(0, l)
                    t = self.template(n, std)
                    for iEW in range(nEW):
                        for ira in range(nra):
                            sel_weighted_data = weighted_data[
                                iEW, ibeam, ira, 128 * channel_i : 128 * channel_f
                            ]
                            sel_weight = weight[
                                iEW, ibeam, ira, 128 * channel_i : 128 * channel_f
                            ]

                            # sums
                            sum_weight = np.sum(sel_weight)

                            if (
                                sum_weight == 0
                            ):  # If all the weights are zero, determinent vanishes which returns singular matrix error
                                SN[
                                    iwidth,
                                    iEW,
                                    ibeam,
                                    ira,
                                    128 * channel_i : 128 * channel_f,
                                ] = 0
                                amp[
                                    iwidth,
                                    iEW,
                                    ibeam,
                                    ira,
                                    128 * channel_i : 128 * channel_f,
                                ] = 0
                            else:
                                sum_data = np.sum(sel_weighted_data)
                                sum_xdata = np.sum(x * sel_weighted_data)
                                sum_xweight = np.sum(x * sel_weight)
                                sum_x2weight = np.sum((x**2) * sel_weight)

                                # Convolutions
                                template_data = convolve(
                                    t,
                                    sel_weighted_data,
                                    "full",
                                    method="fft",
                                )[l:-l]
                                template_weight = convolve(
                                    t,
                                    sel_weight,
                                    "full",
                                    method="fft",
                                )[l:-l]
                                template2_weight = convolve(
                                    t**2,
                                    sel_weight,
                                    "full",
                                    method="fft",
                                )[l:-l]
                                template_xweight = convolve(
                                    t,
                                    x * sel_weight,
                                    "full",
                                    method="fft",
                                )[l:-l]

                                ##Parameter estimation assuming there's signal (3 Parameters, A, b2, c2)
                                denom = np.zeros((3, 3, nfreq * 128))
                                denom[0, 0, :] = sum_weight
                                denom[0, 1, :] = sum_xweight
                                denom[0, 2, :] = template_weight
                                denom[1, 0, :] = sum_xweight
                                denom[1, 1, :] = sum_x2weight
                                denom[1, 2, :] = template_xweight

                                denom[2, 0, :] = template_weight
                                denom[2, 1, :] = template_xweight
                                denom[2, 2, :] = template2_weight

                                inv = np.zeros((3, 3, nfreq * 128))
                                # note that inv(M^T) is inv(M)^T. I did the transpose for broadcasting
                                try:
                                    inv = np.linalg.inv(denom.T).T
                                except:
                                    inv = np.linalg.pinv(denom.T).T

                                num = np.zeros((3, 1, nfreq * 128))
                                num[0, 0, :] = sum_data  # This is sum of weighted data
                                num[1, 0, :] = (
                                    sum_xdata  # This is sum of x*weighted data
                                )
                                num[2, 0, :] = template_data

                                p = np.sum(inv * num.transpose(1, 0, 2), axis=1)

                                # Amplitude:
                                A = p[2, :]
                                # Background c2
                                c2 = p[0, :]
                                # slope b2:
                                b2 = p[1, :]

                                # Parameter estimation assuming no signal (b1 and c1):
                                # I don't need to find it as a function of frequency, because b1 and c1 are constant.
                                denom = np.zeros((2, 2))
                                denom[0, 0] = sum_weight
                                denom[0, 1] = sum_xweight
                                denom[1, 0] = sum_xweight
                                denom[1, 1] = sum_x2weight

                                # np.inv is faster than pinv. Use np.inv whenever possible, otherwise np.pinv
                                try:
                                    inv = np.linalg.inv(denom.T).T
                                except:
                                    inv = np.linalg.pinv(denom.T).T

                                num = np.zeros((2, 1))
                                num[0, 0] = (
                                    sum_data  # This is sum of weighted data and equal to convolution of I*d
                                )
                                num[1, 0] = sum_xdata  # This is sum of x*weighted data

                                p = np.matmul(inv, num)
                                # Background c1
                                c1 = p[0, :]
                                # slope b1:
                                b1 = p[1, :]
                                # Ln(Lambda)
                                Lambda = (
                                    (c1**2 - c2**2) * (sum_weight * 0.5)
                                    + (b1**2 - b2**2) * (sum_x2weight * 0.5)
                                    - (c1 - c2) * (sum_data)
                                    - (b1 - b2) * (sum_xdata)
                                    - (A**2 * template2_weight * 0.5)
                                    - A * c2 * (template_weight)
                                    + A * template_data
                                    - (b2 * c2 - b1 * c1) * (sum_xweight)
                                    - A * b2 * template_xweight
                                )
                                SN[
                                    iwidth,
                                    iEW,
                                    ibeam,
                                    ira,
                                    128 * channel_i : 128 * channel_f,
                                ] = Lambda
                                amp[
                                    iwidth,
                                    iEW,
                                    ibeam,
                                    ira,
                                    128 * channel_i : 128 * channel_f,
                                ] = A

        # Create container to hold output
        out = containers.HFBSearchResult(
            axes_from=stream, attrs_from=stream, width=np.asarray(self.width)
        )

        ## Save ln(lambda) and amplitudes to output container
        out.ln_lambda[:] = SN[:]
        out.amplitude[:] = amp[:]

        return out

    def template(self, n, std):
        """Gaussian template centred at zero

        Parameters
        ----------
        n : Length of the template
        std: Standard deviation of the gaussian template
        """
        t = np.exp(-(n**2) / (2 * std**2))
        return t

    def split(self, beam, freq_centre, chime_nfreq):
        """Finds clamping frequencies. If the length of
         clamping interval is greater than 8 coarse frequencies,
         split the interval such that the interval length is at most 8.


        Parameters
        ----------
        beam : North-South beam index
        freq_centre: Frequency centre of coarse frequency channels in MHz.
        chime_nfreq: Total number of coarse frequency channels
        """

        mdl = FFTFormedActualBeamModel()
        # Find jumps due to clamping
        y = mdl.get_beam_positions(beam, freq_centre).squeeze()[:, 1]
        freq_chunks = np.where(np.abs(y[1:] - y[:-1]) > 0.1)[0]
        # Make the frequency chunks: beginning index of the intervals
        freq_chunks = np.append(0, freq_chunks + 1)
        freq_chunks = np.append(freq_chunks, chime_nfreq)
        # If the length of frequency chunk is greater than 8, split it such
        # that the interval length is at most 8 coarse channels.
        B = []
        for i in range(len(freq_chunks) - 1):
            B.append(np.arange(freq_chunks[i], freq_chunks[i + 1]))
        B = np.asarray(B)
        D = []

        for i, item in enumerate(B):
            delta = int(item.shape[0] / 8)
            split_points = [8 * (i + 1) for i in range(delta)]
            C = np.split(B[i], split_points)
            non_empty_arrays = [arr for arr in C if arr.size > 0]
            for i in range(len(non_empty_arrays)):
                D.append(non_empty_arrays[i][0])
        D.append(freq_chunks[-1])
        D = np.asarray(D)

        return D


class HFBSearchQuadratic(task.SingleTask):
    """Search spectra for absorption lines using
       a matched-filter with a model up to quadratic term.


    Attributes
    ----------
    width: List of the width of templates.
    """

    width = config.Property(proptype=list, default=None)

    def process(self, stream):
        """Estimating Ln(likelihood ratio) and amplitudes
        at every single frequency for each line of sight

        Parameters
        ----------
        stream : HFBHighResRingMap
            Container with on-off difference data and weights.

        Returns
        -------
        out : containers.HFBSearchResult
            Ln(likelihood ratio) and amplitudes.
        """

        # Load on-off differenced data and weights
        weight = stream.weight[:]
        data = stream.hfb[:]

        ns_beam = stream.beam_ns[:]

        # Change data and weights to numpy array, so that it can be reshaped
        if isinstance(data, mpiarray.MPIArray):
            local_ns = data.local_bounds
            ns_beam = ns_beam[local_ns]
            data = data.local_array
            weight = weight.local_array

        freq = stream.freq[:]

        freq_centre = freq[64::128]
        # Weighted data
        weighted_data = data[:] * weight[:]

        # Extract axes lengths
        nEW, nbeam, nra, nfreq = data.shape
        # number of templates
        ntemplate = len(self.width)

        # Ln(lambda) and amplitude arrays
        shape = tuple([ntemplate, nEW, nbeam, nra, nfreq])
        SN = np.zeros(shape)
        amp = np.zeros(shape)

        chime_nfreq = int(nfreq / 128)
        # Signal to noise ratio for each spectrum. nbeam is number of EW beams.
        for ibeam, ns in enumerate(ns_beam):
            for iwidth, std in enumerate(self.width):
                # Frequency chunks
                freq_chunks = self.split(ns, freq_centre, chime_nfreq)

                for ichannel in range(len(freq_chunks) - 1):

                    channel_i = freq_chunks[ichannel]
                    channel_f = freq_chunks[ichannel + 1]

                    nfreq = channel_f - channel_i

                    # length of the template (equal to the total length of frequency)
                    l = int(nfreq * 128)
                    n = np.arange(-l, l + 1)
                    x = np.arange(0, l)
                    t = self.template(n, std)
                    for iEW in range(nEW):
                        for ira in range(nra):
                            sel_weighted_data = weighted_data[
                                iEW, ibeam, ira, 128 * channel_i : 128 * channel_f
                            ]
                            sel_weight = weight[
                                iEW, ibeam, ira, 128 * channel_i : 128 * channel_f
                            ]

                            # sums
                            sum_weight = np.sum(sel_weight)

                            if (
                                sum_weight == 0
                            ):  # If all the weights are zero, determinent vanishes which returns singular matrix error
                                SN[
                                    iwidth,
                                    iEW,
                                    ibeam,
                                    ira,
                                    128 * channel_i : 128 * channel_f,
                                ] = 0
                                amp[
                                    iwidth,
                                    iEW,
                                    ibeam,
                                    ira,
                                    128 * channel_i : 128 * channel_f,
                                ] = 0
                            else:
                                sum_data = np.sum(sel_weighted_data)
                                sum_xdata = np.sum(x * sel_weighted_data)
                                sum_x2data = np.sum((x**2) * sel_weighted_data)
                                sum_xweight = np.sum(x * sel_weight)
                                sum_x2weight = np.sum((x**2) * sel_weight)
                                sum_x3weight = np.sum((x**3) * sel_weight)
                                sum_x4weight = np.sum((x**4) * sel_weight)

                                # Convolutions
                                template_data = convolve(
                                    t,
                                    sel_weighted_data,
                                    "full",
                                    method="fft",
                                )[l:-l]
                                template_weight = convolve(
                                    t,
                                    sel_weight,
                                    "full",
                                    method="fft",
                                )[l:-l]
                                template2_weight = convolve(
                                    t**2,
                                    sel_weight,
                                    "full",
                                    method="fft",
                                )[l:-l]
                                template_xweight = convolve(
                                    t,
                                    x * sel_weight,
                                    "full",
                                    method="fft",
                                )[l:-l]
                                template_x2weight = convolve(
                                    t,
                                    (x**2) * sel_weight,
                                    "full",
                                    method="fft",
                                )[l:-l]

                                ##Parameter estimation assuming there's signal (3 Parameters, A, b2, c2)
                                denom = np.zeros((4, 4, nfreq * 128))
                                denom[0, 0, :] = sum_weight
                                denom[0, 1, :] = sum_xweight
                                denom[0, 2, :] = sum_x2weight
                                denom[0, 3, :] = template_weight

                                denom[1, 0, :] = sum_xweight
                                denom[1, 1, :] = sum_x2weight
                                denom[1, 2, :] = sum_x3weight
                                denom[1, 3, :] = template_xweight

                                denom[2, 0, :] = sum_x2weight
                                denom[2, 1, :] = sum_x3weight
                                denom[2, 2, :] = sum_x4weight
                                denom[2, 3, :] = template_x2weight

                                denom[3, 0, :] = template_weight
                                denom[3, 1, :] = template_xweight
                                denom[3, 2, :] = template_x2weight
                                denom[3, 3, :] = template2_weight

                                # note that inv(M^T) is inv(M)^T. I did the transpose for broadcasting
                                try:
                                    inv = np.linalg.inv(denom.T).T
                                except:
                                    inv = np.linalg.pinv(denom.T).T

                                num = np.zeros((4, 1, nfreq * 128))
                                num[0, 0, :] = sum_data  # This is sum of weighted data
                                num[1, 0, :] = (
                                    sum_xdata  # This is sum of x*weighted data
                                )
                                num[2, 0, :] = sum_x2data
                                num[3, 0, :] = template_data

                                p = np.sum(inv * num.transpose(1, 0, 2), axis=1)

                                # Amplitude:
                                A = p[3, :]
                                # Background c2
                                c2 = p[0, :]
                                # Slope b2:
                                b2 = p[1, :]
                                # Curvature m2:
                                m2 = p[2, :]

                                # Parameter estimation assuming no signal (b1 and c1):
                                # I don't need to find it as a function of frequency, because b1 and c1 are constant.
                                denom = np.zeros((3, 3))

                                denom[0, 0] = sum_weight
                                denom[0, 1] = sum_xweight
                                denom[0, 2] = sum_x2weight

                                denom[1, 0] = sum_xweight
                                denom[1, 1] = sum_x2weight
                                denom[1, 2] = sum_x3weight

                                denom[2, 0] = sum_x2weight
                                denom[2, 1] = sum_x3weight
                                denom[2, 2] = sum_x4weight

                                # np.inv is faster than pinv. Use np.inv whenever possible, otherwise np.pinv
                                try:
                                    inv = np.linalg.inv(denom.T).T
                                except:
                                    inv = np.linalg.pinv(denom.T).T

                                num = np.zeros((3, 1))
                                num[0, 0] = (
                                    sum_data  # This is sum of weighted data and equal to convolution of I*d
                                )
                                num[1, 0] = sum_xdata  # This is sum of x*weighted data
                                num[2, 0] = sum_x2data

                                p = np.matmul(inv, num)
                                # Background c1:
                                c1 = p[0, :]
                                # slope b1:
                                b1 = p[1, :]
                                # Curvature m1:
                                m1 = p[2, :]

                                # Ln(Lambda)
                                Lambda = (
                                    (c1**2 - c2**2) * (sum_weight * 0.5)
                                    + (b1**2 - b2**2) * (sum_x2weight * 0.5)
                                    + (m1**2 - m2**2) * (sum_x4weight * 0.5)
                                    - (c1 - c2) * (sum_data)
                                    - (b1 - b2) * (sum_xdata)
                                    - (m1 - m2) * (sum_x2data)
                                    - A * c2 * template_weight
                                    + A * template_data
                                    - A * b2 * template_xweight
                                    - A * m2 * template_x2weight
                                    - (A**2 * template2_weight * 0.5)
                                    + (m1 * b1 - m2 * b2) * (sum_x3weight)
                                    + (m1 * c1 - m2 * c2) * (sum_x2weight)
                                    + (b1 * c1 - b2 * c2) * (sum_xweight)
                                )

                                SN[
                                    iwidth,
                                    iEW,
                                    ibeam,
                                    ira,
                                    128 * channel_i : 128 * channel_f,
                                ] = Lambda
                                amp[
                                    iwidth,
                                    iEW,
                                    ibeam,
                                    ira,
                                    128 * channel_i : 128 * channel_f,
                                ] = A

        # Create container to hold output
        out = containers.HFBSearchResult(
            axes_from=stream, attrs_from=stream, width=np.asarray(self.width)
        )

        ## Save ln(lambda) and amplitudes to output container
        out.ln_lambda[:] = SN[:]
        out.amplitude[:] = amp[:]

        return out

    def template(self, n, std):
        """Gaussian template centred at zero

        Parameters
        ----------
        n : Length of the template
        std: Standard deviation of the gaussian template
        """
        t = np.exp(-(n**2) / (2 * std**2))
        return t

    def split(self, beam, freq_centre, chime_nfreq):
        """Finds clamping frequencies. If the length of
         clamping interval is greater than 8 coarse frequencies,
         split the interval such that the interval length is at most 8.


        Parameters
        ----------
        beam : North-South beam index
        freq_centre: Frequency centre of coarse frequency channels in MHz.
        chime_nfreq: Total number of coarse frequency channels
        """

        mdl = FFTFormedActualBeamModel()
        # Find jumps due to clamping
        y = mdl.get_beam_positions(beam, freq_centre).squeeze()[:, 1]
        freq_chunks = np.where(np.abs(y[1:] - y[:-1]) > 0.1)[0]
        # Make the frequency chunks: beginning index of the intervals
        freq_chunks = np.append(0, freq_chunks + 1)
        freq_chunks = np.append(freq_chunks, chime_nfreq)
        # If the length of frequency chunk is greater than 8, split it such
        # that the interval length is at most 8 coarse channels.
        B = []
        for i in range(len(freq_chunks) - 1):
            B.append(np.arange(freq_chunks[i], freq_chunks[i + 1]))
        B = np.asarray(B)
        D = []

        for i, item in enumerate(B):
            delta = int(item.shape[0] / 8)
            split_points = [8 * (i + 1) for i in range(delta)]
            C = np.split(B[i], split_points)
            non_empty_arrays = [arr for arr in C if arr.size > 0]
            for i in range(len(non_empty_arrays)):
                D.append(non_empty_arrays[i][0])
        D.append(freq_chunks[-1])
        D = np.asarray(D)

        return D


class HFBSelectTransit(task.SingleTask):
    """Find transit data through FRB beams.

    Task for selecting on- and off-source data. The task can do both, but only
    one at a time (which one is set by the `selection` attribute). The selection
    of data is determined by the following criteria (a single one or both can be
    used, as specified by the `criteria` attribute):

    1) The offset in RA of the time samples with respect to the nominal centre of
       the synthetic beam being considered. This results in a window of data that
       is includes (in the case of on-source selection) or excluded (in the case
       of off-source selection). The size of the window is measured in units of
       the half-width of the synthetic beams in the EW direction, and set by the
       `on_source_include_window` and `off_source_exclude_window` attributes.
    2) The sensitivity of the synthetic beam toward the source. This must be greater
       than some threshold (in the case of on-source selection) or lower than some
       ceiling (in the case of off-source selection). The threshold/ceiling is set
       by the `on_source_sens_threshold` and `off_source_sens_ceiling` attributes,
       as a fraction of the maximum sensitivity in the beam's main lobe. (The
       sensitivity of the last row of EW beams, EW index 3, is higher in the side
       lobes than the main lobe. If we were to use the maximum sensitivity of the
       beam per se to calculate the threshold needed for data selection, selected
       data won't be in the main lobe.)

    Attributes
    ----------
    selection : str
        What part of the data to select. Options are: 'on-source', 'off-source'.
        Default is 'on-source'
    criteria : list of strings
        Criteria used to decide which time samples are selected. Possible entries:
        'offset' (i.e., the RA offset of the source to the centre of the beam),
        'sensitivity' (i.e., the synthetic beam sensitivity).
        Default is ['offset', 'sensitivity']
    on_source_include_window : float
        Half-width of the window to include when selecting on-source data in units
        of the EW half-width of the synthetic beams (beam and frequency dependent).
        Default is 1.0
    on_source_sens_threshold : float
        Fraction of maximum beam sensitivity above which samples are considered
        on-source.
        Default is 0.6
    off_source_exclude_window : float
        Half-width of the window to exclude when selecting off-source data in units
        of the EW half-width of the synthetic beams (beam and frequency dependent).
        A value of 10.0 excludes the first main sidelobe of the synthetic beams.
        A value of 18.0 excludes a further minor sidelobe, at the cost of requiring
        larger chunks of data around transit, especially at lower frequecies.
        Default is 18.0
    off_source_sens_ceiling : float
        Fraction of maximum beam sensitivity below which samples are considered
        off-source.
        Default is 0.005
    source_name : str
        Name of source, which should be in `ch_util.hfbcat.HFBCatalog`. If this is
        not provided, the task will look for it in the input container attributes.
    source_ra : float
        Right ascension of the source in degrees, in case this is not available in
        `ch_util.hfbcat.HFBCatalog` (or in case the value given there needs to be
        overridden manually).
    source_dec : float
        Declination of the source in degrees, in case this is not available in
        `ch_util.hfbcat.HFBCatalog` (or in case the value given there needs to be
        overridden manually).
    time_offset : float
        Time (is seconds) to add to the data times before comparison with the
        beam model. This is a temporary hack, to be removed when the data times
        are fully understood.
        Default is 0.0
    """

    selection = config.enum(["on-source", "off-source"], default="on-source")
    criteria = config.list_type(type_=str, default=["offset"])
    on_source_include_window = config.Property(proptype=float, default=1.0)
    on_source_sens_threshold = config.Property(proptype=float, default=0.6)
    off_source_exclude_window = config.Property(proptype=float, default=18.0)
    off_source_sens_ceiling = config.Property(proptype=float, default=0.005)
    source_name = config.Property(proptype=str, default=None)
    source_ra = config.Property(proptype=float, default=None)
    source_dec = config.Property(proptype=float, default=None)
    time_offset = config.Property(proptype=float, default=0.0)

    def setup(self):
        """Check criteria attribute."""

        if not self.criteria:
            raise ValueError("No selection criteria set.")

        available_criteria = ["offset", "sensitivity"]
        for criterion in self.criteria:
            if criterion not in available_criteria:
                raise ValueError(
                    f"Unknown selection criterion passed ({criterion})."
                    f"Available criteria are: {available_criteria}"
                )

    def process(self, stream):
        """Find transit data for the given beams.

        Parameters
        ----------
        stream : containers.HFBData
            Container with HFB data and weights.

        Returns
        -------
        out : containers.HFBData
            Container with same HFB data, but weights adjusted to make selection.
        """

        # On the first pass, obtain the source's coordinates from the HFB catalog,
        # unless they are provided manually via the task's source_ra / source_dec
        # attributes. To do this, get the source name from the container attributes,
        # unless manually overridden via the task's source_name attribute.
        if not self.source_ra or not self.source_dec:
            if not self.source_name:
                self.source_name = stream.attrs["source_name"]
            hfb_cat = HFBCatalog[self.source_name]
            if not self.source_ra:
                self.source_ra = hfb_cat.ra
            if not self.source_dec:
                self.source_dec = hfb_cat.dec

        # Extract axes lengths
        nfreq, nsubfreq, nbeam, ntime = stream.hfb.shape

        # Extract physical frequencies by combining CHIME frequency channels and
        # HFB subfrequencies into one vector
        freq = stream._data["index_map"]["freq"]["centre"][:]
        subfreq = stream._data["index_map"]["subfreq"]
        phys_freq = (freq.reshape(nfreq, 1) + subfreq).flatten()

        # Extract beam indices, then change format for sensitivity calculations.
        # The beam_model package uses a format (referred to here as `beam_number`)
        # where the EW beam index is indicated by thousands, and the NS beam index
        # by the remaining digits (a number ranging form 0 and 255). For example,
        # the indices [12, 268, 524, 780] will be changed to [12, 1012, 2012, 3012]
        beam_index = stream._data["index_map"]["beam"][:]
        dtype = beam_index.dtype
        nbeam_ns = 256
        beam_number = (
            beam_index % nbeam_ns + 1000 * np.floor(beam_index / nbeam_ns)
        ).astype(dtype)

        # Extract time array. HACK: Possibly add offset to time.
        time = stream.time[:] + self.time_offset

        # Load beam model used for sensitivity calculations, for looking up beam
        # positions and beam widths, and for finding source positions in beam-model
        # xy-coordinates. Set `interpolate_bad_freq=True` to avoid issues at
        # frequencies where the data-driven primary-beam model lacks data.
        beam_mdl = FutureMostAccurateCompositeBeamModel(interpolate_bad_freq=True)

        # Obtain the track of the source in beam-model xy-coordinates from its
        # equatorial position and time. The array has shape (ntime, 2).
        posxy_source = np.zeros((ntime, 2))
        for itime, time_sample in enumerate(time):
            posxy_source[itime, :] = beam_mdl.get_position_from_equatorial(
                self.source_ra, self.source_dec, time_sample
            )

        # Calculate the centre positions of the synthetic beams and their widths
        # (FWHM in the EW and NS directions) in beam-model xy-coordinates for all
        # combinations of beam and frequency. The shape of both resulting arrays
        # is (nbeam, nfreq, 2), with the final dimension giving x and y.
        posxy_beams = beam_mdl.get_beam_positions(beam_number, phys_freq)
        beam_width = beam_mdl.get_beam_widths(beam_number, phys_freq)

        # Compute the offset between the source position and the centres of the
        # synthetic beams in terms of beam model x coordinate. Make sure this
        # array gets axes (time, beam, phys_freq).
        x_offset = np.abs(
            posxy_source[:, 0][:, np.newaxis, np.newaxis] - posxy_beams[:, :, 0]
        )

        # Create a boolean array that selects the main lobe of the synthetic beam.
        # It is defined as time samples that are within `on-source-include-window`
        # synthetic beam EW half-widths of the centre of the beam. The array has axes
        # (time, beam, phys_freq).
        main_lobe = x_offset < self.on_source_include_window * beam_width[:, :, 0] / 2

        # Compute beam sensitivities only if necessary
        if "sensitivity" in self.criteria:
            # Calculate the (composite) beam sesitivities for all combinations of
            # source position (i.e., time), beam, and frequency, resulting in an
            # array of size (ntime, nbeam, nfreq * nsubfreq).
            sens = beam_mdl.get_sensitivity(beam_number, posxy_source, phys_freq)

            # Find the maximum sensitivity within the main lobe of the beam.
            # The resulting array has axes (beam, phys_freq)
            sens_only_main_lobe = sens * main_lobe.astype(float)
            max_sens = sens_only_main_lobe.max(axis=0)

        # Create a boolean mask that selects certain samples of the data:
        # True for selected samples, False for non-selected samples.
        # Initialize the array as all True, then set parts of it to False below
        # based on choosen criteria
        mask = np.full((ntime, nbeam, nfreq * nsubfreq), True)

        if self.selection == "on-source":
            # Make mask to select on-source data

            if "offset" in self.criteria:
                # Ensure that on-source data corresponds to time samples where the
                # source is inside the main lobe of the synthetic beam.
                mask &= main_lobe

            if "sensitivity" in self.criteria:
                # Ensure that on-source data corresponds to time samples where the
                # beam sensitivity is above the choosen threshold (i.e., at least
                # `on_source_sens_threshold` times the maximum sensitivity found
                # in the main lobe of the beam being considered).
                sens_threshold = self.on_source_sens_threshold * max_sens
                mask &= sens > sens_threshold[np.newaxis, :, :]

        elif self.selection == "off-source":
            # Make mask to select off-source data

            if "offset" in self.criteria:
                # Ensure that off-source data corresponds to time samples where
                # the source is far enough away from the synthetic beam (at least
                # `off_source_exclude_window` synthetic beam half-widths away from
                # the beam centre).
                x_offset_lim = self.off_source_exclude_window * beam_width[:, :, 0] / 2
                mask &= x_offset > x_offset_lim

            if "sensitivity" in self.criteria:
                # Ensure that off-source data corresponds to time samples where
                # the beam sensitivity is below the choosen threshold (at most
                # `off_source_sens_ceiling` times the maximum sensitivity found
                # in the main lobe of the beam being considered).
                sens_threshold = self.off_source_sens_ceiling * max_sens
                mask &= sens < sens_threshold[np.newaxis, :, :]

        # The mask created above has axes (time, beam, phys_freq). Convert this
        # back to the axes used in the hfb containers (freq, subfreq, beam, time):
        # First swap axes to get (phys_freq, beam, time). Then reshape the array
        # to convert phys_freq to freq and subfreq.
        mask = np.swapaxes(mask, 0, 2)
        mask = mask.reshape(nfreq, nsubfreq, nbeam, ntime)

        self.log.info(
            f"Average number of {self.selection} time samples selected: "
            f"{mask.sum(axis=3).mean():.1f}"
        )

        # Create container to hold output
        out = containers.HFBData(copy_from=stream)

        # Set weights of non-selected samples to zero
        weight = stream.weight[:] * mask.astype(float)
        out.weight[:] = weight

        # Return output container
        return out


class SelectBeam(BeamSelectionMixin, task.SingleTask):
    """Select a subset of EW and/or NS beams from a container.

    The selection is made by passing `beam_ew_include` and/or `beam_ns_index` or
    `beam_ns_range` attributes (see documentation in :class:`BeamSelectionsMixin`).
    """

    def setup(self):
        """Resolve the beam selection."""

        # Resolve the selections provided through the `beam_ew_include`,
        # `beam_ns_index`, and `beam_ns_range` attributes (via
        # `ch_pipeline.hfb.io.BeamSelectionsMixin`)
        self.beam_sel = self.resolve_beam_sel()

    def process(self, stream):
        """Select a subset of beams.

        Parameters
        ----------
        stream : containers.HFBBeamContainer
            An HFB container with a beam axis.

        Returns
        -------
        newstream : containers.HFBBeamContainer
            New container with a selection of beams.
        """

        # Create new container with subset of beams
        newstream = dcontainers.empty_like(stream, beam=self.beam_sel)

        # Make sure all datasets are initialised
        for name in stream.datasets.keys():
            if name not in newstream.datasets:
                newstream.add_dataset(name)

        # Find indices in current beam axis of selected subset of beams
        selindex = np.flatnonzero(np.isin(stream.beam, self.beam_sel)).tolist()

        # Copy over datasets
        dcontainers.copy_datasets_filter(stream, newstream, "beam", selindex)

        return newstream


class HFBFlattenPFB(task.SingleTask):
    """Flatten HFB data using PFB deconvolution."""

    def process(self, stream):
        """Flatten HFB data.

        Parameters
        ----------
        stream : containers.HFBData
            Container with HFB data.

        Returns
        -------
        out : containers.HFBData
            Container with flattened HFB data.
        """

        # Extract data and weight from container
        data = stream.hfb
        weight = stream.weight

        # Mask out DC bin (subfrequency bin 64) by setting weight to zero
        weight[:, 64, :, :] = 0

        # Instantiate PFB-deconvolution class with default parameters
        pfb_deconvolve = DeconvolvePFB()

        # Create output container
        out = containers.HFBData(axes_from=stream, attrs_from=stream)

        # Flatten one beam at a time
        for ibeam, _ in enumerate(stream._data["index_map"]["beam"][:]):
            # Select data and weights for beam
            data_beam = data[:, :, ibeam, :]
            weight_beam = weight[:, :, ibeam, :]

            # Apply PFB deconvolution
            flat_data, flat_weight = pfb_deconvolve.flatten(
                data_beam, weight_beam, centered=True
            )

            # Add flattened data and weights to output container
            out.hfb[:, :, ibeam, :] = flat_data
            out.weight[:, :, ibeam, :] = flat_weight

        return out


class HFBFlattenRingMapPFB(task.SingleTask):
    """Flatten HFB ringmap using PFB deconvolution."""

    def process(self, stream):
        """Flatten HFB ringmap.

        Parameters
        ----------
        stream : containers.HFBRingMap
            Container with HFB ringmap.

        Returns
        -------
        out : containers.HFBRingMap
            Container with flattened HFB ringmap.
        """

        # Extract data and weight from container
        data = stream.hfb[:].local_array
        weight = stream.weight[:].local_array

        # Mask out DC bin (subfrequency bin 64) by setting weight to zero
        weight[:, 64, :, :] = 0

        # Instantiate PFB-deconvolution class with default parameters
        pfb_deconvolve = DeconvolvePFB()

        # Create output container
        out = containers.HFBRingMap(axes_from=stream, attrs_from=stream)

        # Flatten one EW beam and one elevation at a time
        for ibeam, _ in enumerate(stream.beam_ew):
            for iel, _ in enumerate(stream.el):
                # Select data and weights for beam
                data_beam = data[:, :, ibeam, iel, :]
                weight_beam = weight[:, :, ibeam, iel, :]

                # Apply PFB deconvolution
                flat_data, flat_weight = pfb_deconvolve.flatten(
                    data_beam, weight_beam, centered=True
                )

                # Add flattened data and weights to output container
                out.hfb[:, :, ibeam, iel, :] = flat_data
                out.weight[:, :, ibeam, iel, :] = flat_weight

        return out


class HFBDividePFB(task.SingleTask):
    """Flatten HFB data by dividing out the PFB shape."""

    def process(self, stream):
        """Flatten HFB data.

        Parameters
        ----------
        stream : containers.HFBTimeAverage or containers.HFBRingMap
            Container with time-averaged HFB data.

        Returns
        -------
        out : same as stream
            Container with flattened time-averaged HFB data.
        """

        # Extract data and weight from container
        data = stream.hfb[:].local_array
        weight = stream.weight[:].local_array

        # Mask out DC bin (subfrequency bin 64) by setting weight to zero
        weight[:, 64, ...] = 0

        # Get PFB shape, instantiating PFB-deconvolution class with default parameters
        pfb_shape = DeconvolvePFB().Wt2.sum(axis=1)
        pfb_shape = np.roll(pfb_shape, 64)

        # Prepare pfb_shape for broadcasting
        if isinstance(stream, containers.HFBTimeAverage):
            pfb_shape = pfb_shape[:, np.newaxis]
        elif isinstance(stream, containers.HFBRingMap):
            pfb_shape = pfb_shape[:, np.newaxis, np.newaxis, np.newaxis]
        else:
            raise TypeError(
                "Task HFBDividePFB expects HFBTimeAverage or HFBRingMap. "
                f"Got container of type {type(stream)}"
            )

        # Create container to hold output
        out = dcontainers.empty_like(stream)

        # Divide data by PFB shape and place in output container
        out.hfb[:] = data / pfb_shape

        # Divide uncertainties by PFB shape, hence multiply weights by square
        # of PFB shape, and place in output container.
        out.weight[:] = weight * pfb_shape**2

        return out


class HFBDopplerShift(task.SingleTask):
    """Correct HFB data for Doppler shifts due to Earth's motion and rotation.

    Attributes
    ----------
    source_name : str
        Name of source, which should be in `ch_util.hfbcat.HFBCatalog`. If this is
        not provided, the task will look for it in the input container attributes.
    source_ra : float
        Right ascension of the source in degrees, in case the source is not in
        `ch_util.hfbcat.HFBCatalog`.
    source_dec : float
        Declination of the source in degrees, in case the source is not in
        `ch_util.hfbcat.HFBCatalog`.
    time_override : float
        Unix time used to calculate Doppler shift, to override the time calculated
        from the LSD and the RA of the source found in the container attributes."""

    source_name = config.Property(proptype=str, default=None)
    source_ra = config.Property(proptype=float, default=None)
    source_dec = config.Property(proptype=float, default=None)
    time_override = config.Property(proptype=float, default=None)

    source = None

    def setup(self, observer=None):
        """Setup the HFBDopplerShift task.

        Parameters
        ----------
        observer : caput.time.Observer, optional
            Details of the observer, if not set default to CHIME.
        """

        # Set up the default Observer
        self.observer = chime if observer is None else observer

    def process(self, stream):
        """Doppler shift a container with high-resolution HFB data.

        Parameters
        ----------
        stream : HFBHighResData, HFBHighResTimeAverage, HFBHighResSpectrum
            Data with high-resolution frequency axis.

        Returns
        -------
        out : HFBHighResData, HFBHighResTimeAverage, HFBHighResSpectrum
            Doppler shifted data.
        """

        # On the first pass, obtain a skyfield Star object of the source. This can
        # either be retrieved from the HFB catalog (using the source name from the
        # container attributes, unless manually overridden via the task's source_name
        # attribute) or generated from the task's source_ra / source_dec attributes.
        if not self.source:
            if not self.source_ra and not self.source_dec:
                if not self.source_name:
                    self.source_name = stream.attrs["source_name"]
                self.source = HFBCatalog[self.source_name].skyfield
            elif self.source_ra and self.source_dec:
                self.source = Star(
                    ra=Angle(degrees=self.source_ra), dec=Angle(degrees=self.source_dec)
                )
            else:
                raise RuntimeError(
                    "Requires either a source name or both an RA and a Dec. "
                    f"Got source name {self.source_name}, RA {self.source_ra}, "
                    f"Dec {self.source_dec}"
                )

        # Obtain time used to compute Doppler correction from container LSD and source RA,
        # unless an override is provided.
        if self.time_override is not None:
            time = self.time_override
        else:
            if isinstance(stream.attrs["lsd"], list):
                raise TypeError(
                    f"Container includes multiple LSDs: {stream.attrs['lsd']} "
                    "Use time_override to force Doppler correction."
                )
            lsd_float = stream.attrs["lsd"] + self.source.ra.hours / 24.0
            time = self.observer.lsd_to_unix(lsd_float)

        # Extract frequencies, data, and weights from input container.
        freq_obs = stream.freq
        data_obs = stream.hfb[:]
        weight_obs = stream.weight[:]

        # Obtain Doppler shifted frequencies.
        freq_shifted = get_doppler_shifted_freq(
            source=self.source,
            date=time,
            freq_rest=freq_obs,
            obs=self.observer,
        ).squeeze()

        # Do Doppler shift by evaluating the data at the Doppler shifted frequencies
        # using linear interpolation and moving these to the observed frequencies.
        # Reverse frequency dimension, because the interpolation function requires
        # ascending x arrays. Zero out data points that need to be extrapolated.
        data_shifted, weight_shifted = _interpolation_linear(
            x=freq_obs[::-1],
            y=data_obs[::-1, ...],
            w=weight_obs[::-1, ...],
            xeval=freq_shifted[::-1],
            mode="zero",
        )

        # Reverse back frequency dimension.
        data_shifted = data_shifted[::-1, ...]
        weight_shifted = weight_shifted[::-1, ...]

        # Create container to hold output.
        out = dcontainers.empty_like(stream)

        out.hfb[:] = data_shifted
        out.weight[:] = weight_shifted

        return out


def _interpolation_linear(x, y, w, xeval, mode="zero", xperiod=None):
    """Linear interpolation with handling of uncertainties and flagged data.

    Approximates a 1-D function `y = f(x)` using linear interpolation, while
    taking into account the uncertainties on the known points of `y`.

    Parameters
    ----------
    x : array_like
        A 1-D array of real values.
    y : array_like
        An N-D array of real values. The first axis is the interpolation axis
        and must be the same length as `x`.
    w : array_like
        An N-D array of weights, the same shape as `y`, giving the inverse
        variance of each point in `y`.
    xeval : array_like
        The points at which to evaluate the interpolation.
    mode : {"zero", "extrapolate", "wrap"}, optional
        The `mode` parameter determines the behaviour for values of `xeval` that
        fall outside the range of `x`. Default is "zero". The behaviour for each
        valid value is as follows:
        "zero"
            Returns zeros outside the range of `x`.
        "extrapolate"
            Extrapolates (linearly) using the first two or last two input values.
        "wrap"
            Treats the input as circular, wrapping around to the opposite edge.
            This requires the `xperiod` parameter to be set.
    xperiod : float, optional
        The period of `x`, in case the "wrap" mode is used (otherwise ignored).
    """

    # Invert weights to obtain variances
    var = tools.invert_no_zero(w)

    if mode == "wrap":
        # Check if xperiod, needed in the "wrap" mode, was passed
        if not xperiod:
            raise ValueError("xperiod needed if mode is 'wrap'")

        # Wrap xeval points over period
        xeval %= xperiod

    # Find indices of x points left and right of xeval points
    index = np.searchsorted(x, xeval, side="left")
    ind1 = index - 1
    ind2 = index

    if mode == "wrap":
        # Find points below the range of x and overwrite left index with the index
        # at the end of x
        below = np.flatnonzero(ind1 == -1)
        if below.size > 0:
            ind1[below] = x.size - 1

        # Find points above the range of x and overwrite right index with the index
        # at the strart of x
        above = np.flatnonzero(ind2 == x.size)
        if above.size > 0:
            ind2[above] = 0

    else:
        # Find points below the range of x and overwrite left and right indices
        # with the two indices at the start of x for extrapolation
        below = np.flatnonzero(ind1 == -1)
        if below.size > 0:
            ind1[below] = 0
            ind2[below] = 1

        # Find points above the range of x and overwrite left and right indices
        # with the two indices at the end of x for extrapolation
        above = np.flatnonzero(ind2 == x.size)
        if above.size > 0:
            ind1[above] = x.size - 2
            ind2[above] = x.size - 1

    # Compute intervals
    adx1 = xeval - x[ind1]
    adx2 = x[ind2] - xeval

    if mode == "wrap":
        # For points below and above the range of x, overwrite the interval,
        # adjusting for the period
        if below.size > 0:
            adx1[below] = xeval - x[ind1] - xperiod
        if above.size > 0:
            adx2[above] = x[ind2] + xperiod - xeval

    # Compute relative weights of left and right points
    norm = tools.invert_no_zero(adx1 + adx2)
    a1 = adx2 * norm
    a2 = adx1 * norm

    # Adjust shape of a1 and a2 to allow broadcasting with y and var
    new_axes_pos = tuple(range(1, len(y.shape)))
    a1 = np.expand_dims(a1, axis=new_axes_pos)
    a2 = np.expand_dims(a2, axis=new_axes_pos)

    # Do interpolation and extrapolation
    yeval = a1 * y[ind1, ...] + a2 * y[ind2, ...]
    weval = tools.invert_no_zero(a1**2 * var[ind1, ...] + a2**2 * var[ind2, ...])

    # Set interpolated weight to zero if either of the two weights going into
    # the interpolation is zero, indicated data flagged as bad
    flags = (w[ind1, ...] == 0.0) | (w[ind2, ...] == 0.0)
    weval[flags] = 0.0

    if mode == "zero":
        # Overwrite extrapolated points with zeros
        outside = np.concatenate((below, above))
        yeval[outside] = 0.0
        weval[outside] = 0.0

    return yeval, weval


def _ensure_list(x):
    if hasattr(x, "__iter__"):
        y = [xx for xx in x]
    else:
        y = [x]

    return y


class HFBMedianSubtraction(task.SingleTask):
    """Subtract weighted median along beam axis.

    This is to remove fluctuations in the data induced by temperature
    fluctuations in East and West receiver huts."""

    def process(self, stream):
        """Subtract weighted median of the data along beam axis from the data.

        A binary mask (0 when the weight is zero, and 1 for non-zero weights)
        is used in weighted median.

        Parameters
        ----------
        stream : containers.HFBData
            Container with HFB data and weights.

        Returns
        -------
        out : containers.HFBData
            Container with HFB data and weights.
        """

        # Extract data from container
        data = stream.hfb[:]
        weight = stream.weight[:]

        # Change data to numpy array, so that it can be reshaped
        if isinstance(data, mpiarray.MPIArray):
            data = data.local_array
            weight = weight.local_array

        # make a mask of non-zero weights
        mask = weight != 0

        # Generate binary weight
        binary_weight = mask.astype(np.float32)

        # Change the order of axes in data and mask arrays, as weighted median
        # is calculated along the last axis
        data_s = np.swapaxes(data, 2, 3)
        binary_weight = np.swapaxes(binary_weight, 2, 3)

        # Calculate weighted median (to exclude flagged data) along beam axis:
        median = weighted_median.weighted_median(data_s, binary_weight)

        del binary_weight
        del data_s

        # Subtract weighted median along all beams from the data
        diff = data - median[:, :, np.newaxis, :]

        del median

        # Collect garbage
        gc.collect()

        # Create container to hold output
        out = containers.HFBData(stream)

        # Place diff in output container
        out.hfb[:] = diff
        out.weight[:] = weight

        return out<|MERGE_RESOLUTION|>--- conflicted
+++ resolved
@@ -25,12 +25,9 @@
 from . import containers
 from .io import BeamSelectionMixin
 from .pfb import DeconvolvePFB
-<<<<<<< HEAD
 import gc
-=======
 from beam_model.formed import FFTFormedActualBeamModel
 from scipy.signal import convolve
->>>>>>> da2d4e0f
 
 
 class HFBAverage(task.SingleTask):
@@ -509,11 +506,7 @@
         weight_fft = np.fft.fft(weight, axis=2)
 
         # Sum of off-source weights over ra axis
-<<<<<<< HEAD
         sum_weight_off = np.fft.ifft(
-=======
-        sum_weight = np.fft.ifft(
->>>>>>> da2d4e0f
             weight_fft * ker_fft[np.newaxis, np.newaxis, :, np.newaxis], axis=2
         ).real
 
