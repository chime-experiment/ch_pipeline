--- conflicted
+++ resolved
@@ -334,11 +334,7 @@
 
 
 class DailyProcessing(base.ProcessingType):
-<<<<<<< HEAD
-    """"""
-=======
     """ """
->>>>>>> e396c4e8
 
     type_name = "daily"
     tag_pattern = r"\d+"
