--- conflicted
+++ resolved
@@ -500,11 +500,7 @@
             flag = np.flatnonzero(weight[ind] > 0.0)
 
             if flag.size > 0:
-<<<<<<< HEAD
-                imin, imax = np.percentile(flag, [0, 100]).astype(np.int)
-=======
                 imin, imax = np.percentile(flag, [0, 100]).astype(np.int64)
->>>>>>> f15eeb45
                 imax = imax + 1
 
                 if self.num_begin:
@@ -916,12 +912,10 @@
 
         # Construct stack
         for pp, (ss, conj) in enumerate(reverse_stack):
-<<<<<<< HEAD
+
             if (ss < 0) or (ss > (nstack - 1)):
                 continue
 
-=======
->>>>>>> f15eeb45
             aa, bb = prod[pp]
             if conj:
                 aa, bb = bb, aa
