--- conflicted
+++ resolved
@@ -76,17 +76,8 @@
         db_runs = None
         if mpiutil.rank0:
             di.connect_database()
-<<<<<<< HEAD
-            db_src = di.HolographySource.get(
-                di.HolographySource.name == self.db_source)
-            db_runs = list(di.HolographyObservation.select().where(
-                di.HolographyObservation.source == db_src
-            ))
-            db_runs = [(r.id, (r.start_time, r.finish_time)) for r in db_runs]
-=======
             db_runs = list(get_holography_obs(self.db_source))
             db_runs = [(int(r.id), (r.start_time, r.finish_time)) for r in db_runs]
->>>>>>> 72232616
         self.db_runs = mpiutil.bcast(db_runs, root=0)
         mpiutil.barrier()
 
@@ -440,7 +431,6 @@
         return None
 
 
-<<<<<<< HEAD
 class DetermineHolographyGainsFromFits(task.SingleTask):
     """Determine holography gains of a transit from Gaussian fits to
     the transit.
@@ -449,7 +439,7 @@
     def process(self, fits):
     """use transit phase and 1/peak amplitude as the gain, peak normalizing
     the transit.
-    
+
     Parameters
     ----------
     fits: TransitFitParams
@@ -497,7 +487,6 @@
         track['beam'] *= gain.gain[:, :, :, np.newaxis]
 
         return track
-=======
 class FilterHolographyProcessed(task.MPILoggedTask):
 
     db_fname = config.Property(proptype=str)
@@ -542,7 +531,6 @@
         self.log.info("Leaving next for task %s" % self.__class__.__name__)
 
         return files
->>>>>>> 72232616
 
 
 def wrap_observer(obs):
@@ -562,9 +550,6 @@
     lsa += start_lsa
     # subtract source RA
     return np.where(np.abs(lsa - src_ra) < np.abs(lsa - src_ra + 360.),
-<<<<<<< HEAD
-                    lsa - src_ra, lsa - src_ra + 360.)
-=======
                     lsa - src_ra, lsa - src_ra + 360.)
 
 
@@ -574,5 +559,4 @@
     db_obs = di.HolographyObservation.select().where(
         di.HolographyObservation.source == db_src
     )
-    return db_obs
->>>>>>> 72232616
+    return db_obs