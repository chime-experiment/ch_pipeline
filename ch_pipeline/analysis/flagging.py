--- conflicted
+++ resolved
@@ -1584,11 +1584,7 @@
             sstream.vis[:] *= mask
 
         # Modify the noise weights
-<<<<<<< HEAD
         sstream.weight[:] *= tools.invert_no_zero(mask**2)
-=======
-        sstream.weight[:] *= mask**2
->>>>>>> 4c4c0cc8
 
         return sstream
 
