--- conflicted
+++ resolved
@@ -520,11 +520,8 @@
         # Find days where the number of correlator inputs that are bad
         # ONLY for this day is greater than some user specified threshold
         if np.sum(good_day_flag_all) >= max(2, self.n_day_min):
-<<<<<<< HEAD
-            n_uniq_bad = np.zeros(self.ndays, dtype=np.int)
-=======
+
             n_uniq_bad = np.zeros(self.ndays, dtype=np.int64)
->>>>>>> f15eeb45
             dindex = np.arange(self.ndays)[good_day_flag_all]
 
             for ii, day in enumerate(dindex):
@@ -807,11 +804,8 @@
         # Find days where the number of correlator inputs that are bad
         # ONLY for this day is greater than some user specified threshold
         if ncsd >= max(2, self.n_day_min):
-<<<<<<< HEAD
-            n_uniq_bad = np.zeros(ncsd, dtype=np.int)
-=======
+
             n_uniq_bad = np.zeros(ncsd, dtype=np.int64)
->>>>>>> f15eeb45
             dindex = np.arange(ncsd)[good_day_flag]
 
             for ii, day in enumerate(dindex):
@@ -1027,11 +1021,8 @@
         timestream.redistribute("freq")
 
         # Loop over frequencies to reduce memory usage
-<<<<<<< HEAD
         for lfi, fi in timestream.datasets[self.dataset][:].enumerate(0):
-=======
-        for lfi, fi in timestream.vis[:].enumerate(0):
->>>>>>> f15eeb45
+
             # Set non-finite values of the visibility equal to zero
             flag = ~np.isfinite(timestream.datasets[self.dataset][fi])
             if np.any(flag):
@@ -1471,11 +1462,8 @@
         self.body = [ephemeris.source_dictionary[src] for src in source]
 
     def _flag(self, time):
-<<<<<<< HEAD
-        flag = np.zeros(time.size, dtype=np.bool)
-=======
+
         flag = np.zeros(time.size, dtype=bool)
->>>>>>> f15eeb45
         for body in self.body:
             flag |= transit_flag(body, time, nsigma=self.nsigma)
 
@@ -1901,15 +1889,10 @@
         # transmitted by that motherboard slot.  The cylinder decorrelation is
         # expected to affect all of these frequencies.  This step is only possible
         # if the frequency map as a function of time has been provided on setup.
-<<<<<<< HEAD
-        if self.freq_map is not None and len(data.freq) == 1024:
-            grouper, slot_index = self._get_slot_freqs(data.time[0])
-=======
 
         if freqmap is not None and len(data.freq) == 1024:
             slot = freqmap.slot[:]
             grouper = np.argsort(slot, kind="mergesort").reshape(max(slot) + 1, -1)
->>>>>>> f15eeb45
 
             frac_freq_masked = np.sum(mask[grouper, :], axis=1) / grouper.shape[1]
 
@@ -1928,80 +1911,6 @@
 
         return out
 
-<<<<<<< HEAD
-    def _set_slot_freqs(self, freq_map):
-        """Determine the slot to frequency map as a function of time.
-
-        Parameters
-        ----------
-        freq_map : FrequencyMap
-            The mapping between frequency bin and [crate, slot, link]
-            as a function of time.
-        """
-
-        if freq_map is not None:
-            islot = list(freq_map.level).index("slot")
-            slot = freq_map.stream[:, :, islot]
-
-            nslot = np.max(slot) + 1
-            ntime, nfreq = slot.shape
-            nfreq_per_slot = nfreq // nslot
-
-            grouper = np.zeros((ntime, nslot, nfreq_per_slot), dtype=int)
-            for tt in range(ntime):
-                grouper[tt] = np.argsort(slot[tt], kind="mergesort").reshape(
-                    nslot, nfreq_per_slot
-                )
-
-            self.freq_map = freq_map
-            self.grouper = grouper
-            self.slot_index = slot
-
-        else:
-            self.freq_map = None
-
-    def _get_slot_freqs(self, timestamp):
-        """Look up the slot to frequency map that was used at a given time.
-
-        Parameters
-        ----------
-        timestamp : float64
-            Unix timestamp.
-
-        Returns
-        -------
-        grouper : np.ndarray[nslot, nfreq_per_slot]
-            Index into the frequency axis that will group
-            frequency channels based on the FPGA motherboard slot
-            that transmitted them.
-        slot_index : np.ndarray[nfreq,]
-            Index into the slot axis that will yield the
-            FPGA motherboard slot that transmitted each
-            frequency channel.
-        """
-
-        tindex = np.digitize(timestamp, self.freq_map.time) - 1
-
-        if tindex < 0:
-            tbefore = (self.freq_map.time.min() - timestamp) / (24 * 3600)
-            raise RuntimeError(
-                "Requested timestamp is before the earliest time "
-                f"in the frequency map file by {tbefore:0.1f} days."
-            )
-
-        if timestamp > self.freq_map.attrs["end_time"]:
-            tafter = (timestamp - self.freq_map.attrs["end_time"]) / (24 * 3600)
-            self.log.warning(
-                "Requested timestamp is after the end time covered "
-                f"by the frequency map file by {tafter:0.1f} days.  "
-                "Please ensure that the frequency map has not been "
-                "updated since then."
-            )
-
-        return self.grouper[tindex], self.slot_index[tindex]
-
-=======
->>>>>>> f15eeb45
 
 class ExpandMask(task.SingleTask):
     """Expand a mask along the time/RA axis.
