"""Tasks for Flagging Data

Tasks for calculating flagging out unwanted data. This includes RFI removal, and
data quality flagging on timestream data; sun excision on sidereal data; and
pre-map making flagging on m-modes.
"""

from typing import Union

import numpy as np

from caput import mpiutil, mpiarray, memh5, config, pipeline, tod
from ch_util import rfi, data_quality, tools, ephemeris, cal_utils, andata, finder
from chimedb import dataflag as df
from chimedb.core import connect as connect_database

from draco.analysis import flagging as dflagging
from draco.core import task, io
from draco.core import containers as dcontainers

from ..core import containers
from ..core.dataquery import _DEFAULT_NODE_SPOOF


class RFIFilter(task.SingleTask):
    """Identify data contaminated by RFI.

    Attributes
    ----------
    stack: bool
        Average over all autocorrelations before constructing the mask.
    normalize : bool
        Normalize by the median value over time prior to stacking.
    flag1d : bool
        Only apply the MAD cut in the time direction.
        Useful if the frequency coverage is sparse.
    rolling : bool
        Use a rolling window instead of distinct blocks.
        This is slower, but recommended if stack is True
        or the number of feeds is small.
    apply_static_mask : bool
        Mask out frequencies known to be contaminated by persistent
        sources of RFI.  Mask is obtained from `ch_util.rfi.frequency_mask`.
        This is done before computing the median absolute deviation.
    keep_auto : bool
        Save the autocorrelations that were used to construct
        the mask in the output container.
    keep_ndev : bool
        Save the number of deviations that were used to construct
        the mask in the output container.
    freq_width : float
        Frequency interval in *MHz* to compare across.
    time_width : float
        Time interval in *seconds* to compare across.
    threshold_mad : float
        Threshold above which we mask the data.
    use_draco_container : bool
        If True, output container is a nondistributed draco RFIMask.
        Otherwise, return a distributed RFIMask from ch_pipeline
    """

    stack = config.Property(proptype=bool, default=False)
    normalize = config.Property(proptype=bool, default=False)
    flag1d = config.Property(proptype=bool, default=False)
    rolling = config.Property(proptype=bool, default=False)
    apply_static_mask = config.Property(proptype=bool, default=False)
    keep_auto = config.Property(proptype=bool, default=False)
    keep_ndev = config.Property(proptype=bool, default=False)
    freq_width = config.Property(proptype=float, default=10.0)
    time_width = config.Property(proptype=float, default=420.0)
    threshold_mad = config.Property(proptype=float, default=6.0)
    use_draco_container = config.Property(proptype=bool, default=False)

    def process(self, data) -> Union[containers.RFIMask, dcontainers.RFIMask]:
        """Creates a mask by identifying outliers in the
        autocorrelation data.  This mask can be used to zero out
        frequencies and time samples that are contaminated by RFI.

        Parameters
        ----------
        data : ch_util.andata.CorrData
            Generate the mask from the autocorrelation data
            in this container.

        Returns
        -------
        out : containers.RFIMask or dcontainers.RFIMask
            Boolean mask that can be applied to a timestream container
            with the task `ApplyCorrInputMask` to mask contaminated
            frequencies and time samples.
        """
        # Redistribute across frequency
        data.redistribute("freq")

        # Construct RFI mask
        auto_index, auto, ndev = rfi.number_deviations(
            data,
            apply_static_mask=self.apply_static_mask,
            freq_width=self.freq_width,
            time_width=self.time_width,
            flag1d=self.flag1d,
            rolling=self.rolling,
            stack=self.stack,
            normalize=self.normalize,
        )

        # Reorder output based on input chan_id
        minput = data.index_map["input"][auto_index]
        isort = np.argsort(minput["chan_id"])

        minput = minput[isort]
        auto = auto[:, isort, :]
        ndev = ndev[:, isort, :]

        # Place cut on the number of deviations.  Note that we are
        # only flagging positive excursions corresponding to an
        # increase in measured power relative to the local median.
        mask = ndev > self.threshold_mad

        # Create container to hold output
        if self.use_draco_container:
            # draco RFIMask container is not distributed
            out = dcontainers.RFIMask(axes_from=data, attrs_from=data)
            mask = mpiarray.MPIArray.wrap(mask, axis=0).allgather()[:, 0, :]
        else:
            out = containers.RFIMask(input=minput, axes_from=data, attrs_from=data)
            out.redistribute("freq")
            # Change flag convention
            mask = np.logical_not(mask)

            if self.keep_ndev:
                out.add_dataset("ndev")
                out.ndev[:] = ndev
            if self.keep_auto:
                out.add_dataset("auto")
                out.auto[:] = auto

        # Save mask to output container
        out.mask[:] = mask

        # Return output container
        return out


<<<<<<< HEAD
class RFIMaskChisqHighDelay(dflagging.RFIMaskChisqHighDelay):
    """CHIME version of RFIMaskChisqHighDelay.

    Ignores times that occur during the day or when bright point sources
    or pulsars are transiting through the primary beam.

    Attributes
    ----------
    transit_width : float
        Ignore any times that occur within this number of sigma from
        the transit of a bright source.  Here sigma refers to the standard
        deviation of a a Gaussian approximation to the primary beam.
        Default is 1.0.
    """

    transit_width = config.Property(proptype=float, default=1.0)

    def _source_flag_hook(self, times, freq):
        """Mask times when bright sources are transiting.

        Parameters
        ----------
        times : np.ndarray[ntime]
            Array of timestamps.
        freq : np.ndarray[nfreq]
            Array of frequencies.

        Returns
        -------
        mask : np.ndarray[nfreq, ntime]
            Mask array. True will mask out a time sample.
        """
        body = [
            ephemeris.source_dictionary[src]
            for src in ["CAS_A", "CYG_A", "TAU_A", "VIR_A", "B0329+54"]
        ]

        mask = np.zeros((freq.size, times.size), dtype=bool)

        for b_ in body:
            mask |= transit_flag(b_, times, nsigma=self.transit_width, freq=freq)

        return mask

    def _day_flag_hook(self, times):
        """Mask times during the day.

        Parameters
        ----------
        times : np.ndarray[ntime]
            Array of timestamps.

        Returns
        -------
        mask : np.ndarray[ntime]
            Mask array. True will mask out a time sample.
        """
        return daytime_flag(times)
=======
class RFIStokesIMask(dflagging.RFIStokesIMask):
    """CHIME version of RFIFourierMask.

    This has a static mask for the local environment and will use the MAD
    algorithm (over SumThreshold) when bright sources are visible.
    """

    transit_width = config.Property(proptype=float, default=2.0)

    def _static_rfi_mask_hook(self, freq, timestamp=None):
        """Use the static CHIME RFI mask.

        Parameters
        ----------
        freq : np.ndarray[nfreq]
            1D array of frequencies in the data (in MHz).

        timestamp : np.array[float]
            Start observing time (in unix time)

        Returns
        -------
        mask : np.ndarray[nfreq]
            Mask array. True will mask a frequency channel.
        """
        return rfi.frequency_mask(freq, timestamp=timestamp)

    def _source_flag_hook(self, times):
        """Flag times where bright sources are transiting or sun is up.

        Parameters
        ----------
        times : np.ndarray[float]
            Array of timestamps associated with the full dataset.

        Returns
        -------
        mask : np.ndarray[float]
            Mask array. True will flag a time sample.
        """
        moon = ephemeris.skyfield_wrapper.ephemeris["moon"]
        sun = ephemeris.skyfield_wrapper.ephemeris["sun"]
        body = [
            ephemeris.source_dictionary[src]
            for src in ["CAS_A", "CYG_A", "TAU_A", "VIR_A"]
        ]
        body += [sun, moon]

        mask = np.zeros_like(times, dtype=bool)

        for b_ in body:
            mask |= transit_flag(b_, times, nsigma=self.transit_width)

        mask |= daytime_flag(times)

        return mask
>>>>>>> ccdfe4a7


class RFISensitivityMask(dflagging.RFISensitivityMask):
    """CHIME version of RFISensitivityMask.

    This has a static mask for the local environment and will use the MAD
    algorithm (over SumThreshold) when bright sources are visible.
    """

    def _combine_st_mad_hook(self, times):
        """Use the MAD mask (over SumThreshold) whenever a bright source is overhead.

        Parameters
        ----------
        times : np.ndarray[ntime]
            Times of the data at floating point UNIX time.

        Returns
        -------
        combine : np.ndarray[ntime]
            Mixing array as a function of time. If `True` that sample will be
            filled from the MAD, if `False` use the SumThreshold algorithm.
        """
        # Switch for 4 deg each side of the source
        beam_window = np.radians(4.0)
        SIDEREAL_DAY = ephemeris.SIDEREAL_S * 24 * 3600

        # Select Sun transit times
        suntt = ephemeris.solar_transit(times[0])  # Sun transit time

        # Mask the sun for the maximum aparent dec of ~24 deg
        ra_window = beam_window / np.cos(np.deg2rad(24))
        time_window = ra_window / (2 * np.pi) * SIDEREAL_DAY

        # Time spans where we apply the MAD filter.
        madtimes = np.abs(times - suntt) < time_window

        # Select bright source transit times.
        sources = [
            ephemeris.source_dictionary[src]
            for src in ["CAS_A", "CYG_A", "TAU_A", "VIR_A", "B0329+54"]
        ]

        ra_axis = np.radians(ephemeris.lsa(times))

        # Include bright point source transits in MAD times
        for src in sources:
            ra = src.ra.radians
            dec = src.dec.radians
            ra_window = beam_window / np.cos(dec)

            madtimes |= np.abs(ra_axis - ra) < ra_window

        return madtimes

    def _static_rfi_mask_hook(self, freq, timestamp=None):
        """Use the static CHIME RFI mask.

        Parameters
        ----------
        freq : np.ndarray[nfreq]
            1D array of frequencies in the data (in MHz).

        timestamp : float
            Start observing time (in unix time)

        Returns
        -------
        mask : np.ndarray[nfreq]
            Mask array. True will include a frequency channel, False masks it out.
        """
        return ~rfi.frequency_mask(freq, timestamp=timestamp)


class RFIStaticMask(task.SingleTask):
    """Get the static mask for the time period covered by the data.

    This is the same static mask used in :class:`RFIFilter` and
    :class:`RFISensitivityMask`.
    """

    def process(self, data):
        """Create a mask with all static frequency bands for a given day.

        Parameters
        ----------
        data
            container with data to mask. Should have either a time-like axis
            or a `lsd` attribute which can be converted to a UNIX timestamp.

        Returns
        -------
        mask
            boolean mask that can be applied to the input container
        """
        # Redistribute across frequency
        data.redistribute("freq")

        # Create mask container. draco RFIMask is not distributed.
        if "ra" in data.index_map:
            csd = data.attrs.get("lsd", data.attrs.get("csd"))
            timestamp = ephemeris.csd_to_unix(csd)
            out = dcontainers.SiderealRFIMask(attrs_from=data, axes_from=data)
        elif "time" in data.index_map:
            timestamp = data.time[0]
            out = dcontainers.RFIMask(attrs_from=data, axes_from=data)
        else:
            raise ValueError("No definition for `time` or `ra` axes.")

        # Expand 1D mask to proper shape
        out.mask[:] = rfi.frequency_mask(data.freq, timestamp=timestamp)[:, np.newaxis]

        return out


class ChannelFlagger(task.SingleTask):
    """Mask out channels that appear weird in some way.

    Parameters
    ----------
    test_freq : list
        Frequencies to test the data at.
    """

    test_freq = config.Property(proptype=list, default=[610.0])

    ignore_fit = config.Property(proptype=bool, default=False)
    ignore_noise = config.Property(proptype=bool, default=False)
    ignore_gains = config.Property(proptype=bool, default=False)

    known_bad = config.Property(proptype=list, default=[])

    def process(self, timestream, inputmap):
        """Flag bad channels in timestream.

        Parameters
        ----------
        timestream : andata.CorrData
            Timestream to flag.

        Returns
        -------
        timestream : andata.CorrData
            Returns the same timestream object with a modified weight dataset.
        """

        # Redistribute over the frequency direction
        timestream.redistribute("freq")

        # Find the indices for frequencies in this timestream nearest
        # to the given physical frequencies
        freq_ind = [
            np.argmin(np.abs(timestream.freq - freq)) for freq in self.test_freq
        ]

        # Create a global channel weight (channels are bad by default)
        chan_mask = np.zeros(timestream.ninput, dtype=np.int64)

        # Mark any powered CHIME channels as good
        chan_mask[:] = tools.is_chime_on(inputmap)

        # Calculate start and end frequencies
        sf = timestream.vis.local_offset[0]
        ef = sf + timestream.vis.local_shape[0]

        # Iterate over frequencies and find bad channels
        for fi in freq_ind:
            # Only run good_channels if frequency is local
            if fi >= sf and fi < ef:
                # Run good channels code and unpack arguments
                res = data_quality.good_channels(
                    timestream, test_freq=fi, inputs=inputmap, verbose=False
                )
                good_gains, good_noise, good_fit, test_channels = res

                self.log.info(
                    "Frequency %i bad channels: blank %i; gains %i; noise %i; fit %i %s",
                    fi,
                    np.sum(chan_mask == 0),
                    np.sum(good_gains == 0),
                    np.sum(good_noise == 0),
                    np.sum(good_fit == 0),
                    "[ignored]" if self.ignore_fit else "",
                )

                if good_noise is None:
                    good_noise = np.ones_like(test_channels)

                # Construct the overall channel mask for this
                # frequency (explicit cast to int or numpy complains,
                # this should really be done upstream).
                if not self.ignore_gains:
                    chan_mask[test_channels] *= good_gains.astype(np.int64)
                if not self.ignore_noise:
                    chan_mask[test_channels] *= good_noise.astype(np.int64)
                if not self.ignore_fit:
                    chan_mask[test_channels] *= good_fit.astype(np.int64)

        # Gather the channel flags from all nodes, and combine into a
        # single flag (checking that all tests pass)
        chan_mask_all = np.zeros(
            (timestream.comm.size, timestream.ninput), dtype=np.int64
        )
        timestream.comm.Allgather(chan_mask, chan_mask_all)
        chan_mask = np.prod(chan_mask_all, axis=0)

        # Mark already known bad channels
        for ch in self.known_bad:
            chan_mask[ch] = 0.0

        # Apply weights to files weight array
        chan_mask = chan_mask[np.newaxis, :, np.newaxis]
        weight = timestream.weight[:]
        tools.apply_gain(weight, chan_mask, out=weight)

        return timestream


class MonitorCorrInput(task.SingleTask):
    """Monitor good correlator inputs over several sidereal days.

    Parameters
    ----------
    n_day_min : int
        Do not apply a sidereal day flag if the number of days
        in the pass is less than n_day_min.  Default is 3.

    n_cut : int
        Flag a sidereal day as bad if the number of correlator
        inputs that are bad ONLY on this day is greater than n_cut.
        Default is 5.
    """

    n_day_min = config.Property(proptype=int, default=3)
    n_cut = config.Property(proptype=int, default=5)

    def setup(self, files):
        """Divide list of files up into sidereal days.

        Parameters
        ----------
        files : list
            List of filenames to monitor good correlator inputs.
        """

        from .sidereal import get_times, _days_in_csd

        self.files = np.array(files)

        # Initialize variables
        timemap = None
        input_map = None
        freq = None

        # If rank0, then create a map from csd to time range
        # and determine correlator inputs and frequencies
        if mpiutil.rank0:
            # Determine the days in each file and the days in all files
            se_times = get_times(files)
            se_csd = ephemeris.csd(se_times)
            days = np.unique(np.floor(se_csd).astype(np.int64))

            # Determine the relevant files for each day
            filemap = [(day, _days_in_csd(day, se_csd, extra=0.005)) for day in days]

            # Determine the time range for each day
            timemap = [
                (day, ephemeris.csd_to_unix(np.array([day, day + 1]))) for day in days
            ]

            # Extract the frequency and inputs for the first day
            data_r = andata.Reader(self.files[filemap[0][1]])
            input_map = data_r.input
            freq = data_r.freq[:]

            ninput = len(input_map)
            nfreq = len(freq)

            # Loop through the rest of the days and make sure the
            # inputs and frequencies are the same
            for fmap in filemap[1:]:
                data_r = andata.Reader(self.files[fmap[1]])

                if len(data_r.input) != ninput:
                    ValueError(
                        "Differing number of corr inputs for csd %d and csd %d."
                        % (fmap[0], filemap[0][0])
                    )
                elif (
                    np.sum(
                        data_r.input["correlator_input"]
                        != input_map["correlator_input"]
                    )
                    > 0
                ):
                    ValueError(
                        "Different corr inputs for csd %d and csd %d."
                        % (fmap[0], filemap[0][0])
                    )

                if len(data_r.freq) != nfreq:
                    ValueError(
                        "Differing number of frequencies for csd %d and csd %d."
                        % (fmap[0], filemap[0][0])
                    )
                elif np.sum(data_r.freq["centre"] != freq["centre"]) > 0:
                    ValueError(
                        "Different frequencies for csd %d and csd %d."
                        % (fmap[0], filemap[0][0])
                    )

        # Broadcast results to all processes
        self.timemap = mpiutil.world.bcast(timemap, root=0)
        self.ndays = len(self.timemap)

        self.input_map = mpiutil.world.bcast(input_map, root=0)
        self.ninput = len(self.input_map)

        self.freq = mpiutil.world.bcast(freq, root=0)
        self.nfreq = len(self.freq)

    def process(self):
        """Calls ch_util.ChanMonitor for each sidereal day.

        Returns
        -------
        input_monitor : containers.CorrInputMonitor
            Saved for each sidereal day.  Contains the
            correlator input mask and frequency mask.
            Note that this is not output to the pipeline.  It is an
            ancillary data product that is saved when one sets the
            'save' parameter in the configuration file.
        csd_flag : containers.SiderealDayFlag
            Contains a mask that indicates bad sidereal days, determined as
            days that contribute a large number of unique bad correlator
            inputs.  Note that this is not output to the pipeline.
            It is ancillary data product that is saved when one sets the
            'save' parameter in the configuration file.
        input_monitor_all : containers.CorrInputMask
            Contains the correlator input mask obtained from taking AND
            of the masks from the (good) sidereal days.
        """

        from ch_util import chan_monitor

        # Check if we should stop
        if self.ndays == 0:
            raise pipeline.PipelineStopIteration

        # Get a range of days for this process to analyze
        n_local, i_day_start, i_day_end = mpiutil.split_local(self.ndays)
        i_day = np.arange(i_day_start, i_day_end)

        # Create local arrays to hold results
        input_mask = np.ones((n_local, self.ninput), dtype=bool)
        good_day_flag = np.zeros(n_local, dtype=bool)

        # Loop over days
        for i_local, i_dist in enumerate(i_day):
            csd, time_range = self.timemap[i_dist]

            # Print status
            self.log.info("Calling channel monitor for csd %d.", csd)

            # Create an instance of chan_monitor for this day
            cm = chan_monitor.ChanMonitor(*time_range)

            # Run the full test
            try:
                cm.full_check()
            except (RuntimeError, ValueError) as error:
                # No sources available for this csd
                self.log.info("    csd %d: %s", csd, error)
                continue

            # Accumulate flags over multiple days
            input_mask[i_local, :] = cm.good_ipts & cm.pwds
            good_day_flag[i_local] = True

            # If requested, write to disk
            if self.save:
                # Create a container to hold the results
                input_mon = containers.CorrInputMonitor(
                    freq=self.freq, input=self.input_map, distributed=False
                )

                # Place the results in the container
                input_mon.input_mask[:] = cm.good_ipts
                input_mon.input_powered[:] = cm.pwds
                input_mon.freq_mask[:] = cm.good_freqs
                input_mon.freq_powered[:] = cm.gpu_node_flag

                if hasattr(cm, "postns"):
                    input_mon.add_dataset("position")
                    input_mon.position[:] = cm.postns

                if hasattr(cm, "expostns"):
                    input_mon.add_dataset("expected_position")
                    input_mon.expected_position[:] = cm.expostns

                if cm.source1 is not None:
                    input_mon.attrs["source1"] = cm.source1.name

                if cm.source2 is not None:
                    input_mon.attrs["source2"] = cm.source2.name

                # Construct tag from csd
                tag = "csd_%d" % csd
                input_mon.attrs["tag"] = tag
                input_mon.attrs["csd"] = csd

                # Save results to disk
                self._save_output(input_mon)

        # Gather the flags from all nodes
        input_mask_all = np.zeros((self.ndays, self.ninput), dtype=bool)
        good_day_flag_all = np.zeros(self.ndays, dtype=bool)

        mpiutil.world.Allgather(input_mask, input_mask_all)
        mpiutil.world.Allgather(good_day_flag, good_day_flag_all)

        if not np.any(good_day_flag_all):
            ValueError("Channel monitor failed for all days.")

        # Find days where the number of correlator inputs that are bad
        # ONLY for this day is greater than some user specified threshold
        if np.sum(good_day_flag_all) >= max(2, self.n_day_min):
            n_uniq_bad = np.zeros(self.ndays, dtype=np.int64)
            dindex = np.arange(self.ndays)[good_day_flag_all]

            for ii, day in enumerate(dindex):
                other_days = np.delete(dindex, ii)
                n_uniq_bad[day] = np.sum(
                    ~input_mask_all[day, :]
                    & np.all(input_mask_all[other_days, :], axis=0)
                )

            good_day_flag_all *= n_uniq_bad <= self.n_cut

            if not np.any(good_day_flag_all):
                ValueError(
                    "Significant number of new correlator inputs flagged bad each day."
                )

        # Write csd flag to file
        if self.save:
            # Create container
            csd_flag = containers.SiderealDayFlag(
                csd=np.array([tmap[0] for tmap in self.timemap])
            )

            # Save flags to container
            csd_flag.csd_flag[:] = good_day_flag_all

            csd_flag.attrs["tag"] = "flag_csd"

            # Write output to hdf5 file
            self._save_output(csd_flag)

        # Take the product of the input mask for all days that made threshold cut
        input_mask = np.all(input_mask_all[good_day_flag_all, :], axis=0)

        # Create a container to hold the results for the entire pass
        input_mon = containers.CorrInputMask(input=self.input_map)

        # Place the results for the entire pass in a container
        input_mon.input_mask[:] = input_mask

        input_mon.attrs["tag"] = "for_pass"

        # Ensure we stop on next iteration
        self.ndays = 0
        self.timemap = None

        # Return pass results
        return input_mon


class TestCorrInput(task.SingleTask):
    """Apply a series of tests to find the good correlator inputs.

    Parameters
    ----------
    test_freq : list
        Physical frequencies (in MHz) to examine.
    ignore_gain: bool
        Do not apply the test that checks for excessively high digital gains.
    ignore_noise: bool
        Do not apply the test that checks for compliance of noise
        to radiometer equation.
    ignore_fit: bool
        Do not apply the test that checks the goodness of the fit
        to a template Tsky.
    threshold: float
        Fraction of frequencies that must pass all requested
        tests in order for input to be flagged as good.
    """

    test_freq = config.Property(proptype=list, default=None)

    ignore_gains = config.Property(proptype=bool, default=False)
    ignore_noise = config.Property(proptype=bool, default=False)
    ignore_fit = config.Property(proptype=bool, default=False)

    threshold = config.Property(proptype=float, default=0.7)

    known_bad = config.Property(proptype=list, default=[])

    def __init__(self):
        """Set up variables that gives names to the various test
        and specify which tests will be applied.
        """

        # Gives names to the tests that will be run
        self.test = np.array(
            ["is_chime", "not_known_bad", "digital_gain", "radiometer", "sky_fit"]
        )
        self.ntest = len(self.test)

        # Determine what tests we will use
        self.use_test = ~np.array(
            [False, False, self.ignore_gains, self.ignore_noise, self.ignore_fit]
        )

    def process(self, timestream, inputmap):
        """Find good inputs using timestream.

        Parameters
        ----------
        timestream : andata.CorrData
            Apply series of tests to this timestream.
        inputmap : list of :class:`CorrInput`
            A list of describing the inputs as they are in timestream.

        Returns
        -------
        corr_input_test : containers.CorrInputTest
            Container with the results of all tests and a
            input mask that combines all tests and frequencies.
        """

        # Redistribute over the frequency direction
        timestream.redistribute("freq")

        # Extract the frequency map
        freqmap = timestream.index_map["freq"][:]

        # Find the indices for frequencies in this timestream nearest
        # to the requested test frequencies.
        if self.test_freq is None:
            freq_ind = np.arange(len(freqmap), dtype=np.int64)
        else:
            freq_ind = [
                np.argmin(np.abs(freqmap["centre"] - freq)) for freq in self.test_freq
            ]

        # Calculate start and end frequencies
        nfreq = timestream.vis.local_shape[0]
        sfreq = timestream.vis.local_offset[0]
        efreq = sfreq + nfreq

        # Create local flag arrays (inputs are good by default)
        passed_test = np.ones((nfreq, timestream.ninput, self.ntest), dtype=np.int64)
        is_test_freq = np.zeros(nfreq, dtype=bool)

        # Mark any non-CHIME inputs as bad
        for i in range(timestream.ninput):
            if not isinstance(inputmap[i], tools.CHIMEAntenna):
                passed_test[:, i, 0] = 0

        # Mark already known bad inputs
        for ch in self.known_bad:
            passed_test[:, ch, 1] = 0

        # Iterate over frequencies and find bad inputs
        for fi_local, fi_dist in enumerate(range(sfreq, efreq)):
            if fi_dist in freq_ind:
                # Check if vis_weight is zero for this frequency,
                # which would imply a bad GPU node.
                if "vis_weight" in timestream.flags:
                    if not np.any(timestream.weight[fi_dist]):
                        continue

                # Run good channels code and unpack arguments
                res = data_quality.good_channels(
                    timestream, test_freq=fi_dist, inputs=inputmap, verbose=False
                )
                good_gains, good_noise, good_fit, test_inputs = res

                # Save the results to local array
                if good_gains is not None:
                    passed_test[fi_local, test_inputs, 2] = good_gains

                if good_noise is not None:
                    passed_test[fi_local, test_inputs, 3] = good_noise

                if good_fit is not None:
                    passed_test[fi_local, test_inputs, 4] = good_fit

                is_test_freq[fi_local] = True

                # Print results for this frequency
                self.log.info(
                    "Frequency {} bad inputs: blank {}; gains {}{}; noise {}{}; fit {}{}".format(
                        fi_dist,
                        timestream.ninput - len(test_inputs),
                        np.sum(good_gains == 0) if good_gains is not None else "failed",
                        " [ignored]" if self.ignore_gains else "",
                        np.sum(good_noise == 0) if good_noise is not None else "failed",
                        " [ignored]" if self.ignore_noise else "",
                        np.sum(good_fit == 0) if good_fit is not None else "failed",
                        " [ignored]" if self.ignore_fit else "",
                    )
                )

        # Gather the input flags from all nodes
        passed_test_all = np.zeros(
            (timestream.comm.size, timestream.ninput, self.ntest), dtype=np.int64
        )
        is_test_freq_all = np.zeros(timestream.comm.size, dtype=bool)

        timestream.comm.Allgather(passed_test, passed_test_all)
        timestream.comm.Allgather(is_test_freq, is_test_freq_all)

        # Keep only the test frequencies
        passed_test_all = passed_test_all[is_test_freq_all, ...]
        freqmap = freqmap[is_test_freq_all]

        # Average over frequencies
        input_mask_all = (
            np.sum(passed_test_all, axis=0) / float(passed_test_all.shape[0])
        ) >= self.threshold

        # Take the product along the test direction to determine good inputs for each frequency
        input_mask = np.prod(input_mask_all[:, self.use_test], axis=-1)

        # Create container to hold results
        corr_input_test = containers.CorrInputTest(
            freq=freqmap, test=self.test, axes_from=timestream, attrs_from=timestream
        )

        # Save flags to container, return container
        corr_input_test.input_mask[:] = input_mask

        corr_input_test.add_dataset("passed_test")
        corr_input_test.passed_test[:] = passed_test_all

        return corr_input_test


class AccumulateCorrInputMask(task.SingleTask):
    """Find good correlator inputs over multiple sidereal days.

    Parameters
    ----------
    n_day_min : int
        Do not apply a sidereal day flag if the number of days
        in the pass is less than n_day_min.  Default is 3.

    n_cut : int
        Flag a sidereal day as bad if the number of correlator
        inputs that are uniquely flagged bad on that day is
        greater than n_cut.  Default is 5.
    """

    n_day_min = config.Property(proptype=int, default=3)
    n_cut = config.Property(proptype=int, default=5)

    def __init__(self):
        """Create empty list.  As we iterate through
        sidereal days, we will append the corr_input_mask
        from each day to this list.
        """

        self._accumulated_input_mask = []
        self._csd = []

    def process(self, corr_input_mask):
        """Append corr_input_mask to list.

        Parameters
        ----------
        corr_input_mask : containers.CorrInputMask
        """

        if not self._accumulated_input_mask:
            self.input = corr_input_mask.input[:]

        self._accumulated_input_mask.append(corr_input_mask.input_mask[:])
        self._csd.append(corr_input_mask.attrs["csd"])

    def process_finish(self):
        """Determine good days as those where the fraction
        of good inputs is above some user specified
        threshold.  Then create accumulated input mask
        by taking the product of the input mask for all
        good days.

        Returns
        --------
        corr_input_mask : containers.CorrInputMask
        """
        ncsd = len(self._csd)

        input_mask_all = np.asarray(self._accumulated_input_mask)

        good_day_flag = np.ones(ncsd, dtype=bool)
        # Find days where the number of correlator inputs that are bad
        # ONLY for this day is greater than some user specified threshold
        if ncsd >= max(2, self.n_day_min):
            n_uniq_bad = np.zeros(ncsd, dtype=np.int64)
            dindex = np.arange(ncsd)[good_day_flag]

            for ii, day in enumerate(dindex):
                other_days = np.delete(dindex, ii)
                n_uniq_bad[day] = np.sum(
                    ~input_mask_all[day, :]
                    & np.all(input_mask_all[other_days, :], axis=0)
                )

            good_day_flag *= n_uniq_bad <= self.n_cut

            if not np.any(good_day_flag):
                ValueError(
                    "Significant number of new correlator inputs flagged bad each day."
                )

        # Write csd flag to file
        if self.save:
            # Create container
            csd_flag = containers.SiderealDayFlag(csd=np.array(self._csd))

            # Save flags to container
            csd_flag.csd_flag[:] = good_day_flag

            csd_flag.attrs["tag"] = "flag_csd"

            # Write output to hdf5 file
            self._save_output(csd_flag)

        # Take the product of the input mask for all days that made threshold cut
        input_mask = np.all(input_mask_all[good_day_flag, :], axis=0)

        # Create container to hold results
        corr_input_mask = containers.CorrInputMask(input=self.input)

        corr_input_mask.attrs["tag"] = "for_pass"

        # Save input_mask to container, return container
        corr_input_mask.input_mask[:] = input_mask

        return corr_input_mask


class ApplyCorrInputMask(task.SingleTask):
    """Apply an input mask to a timestream."""

    def process(self, timestream, cmask):
        """Flag out events by giving them zero weight.

        Parameters
        ----------
        timestream : andata.CorrData or dcontainers.SiderealStream

        cmask : containers.RFIMask, containers.CorrInputMask, etc.

        Returns
        -------
        timestream : andata.CorrData or dcontainers.SiderealStream
        """

        # Make sure containers are distributed across frequency
        timestream.redistribute("freq")
        cmask.redistribute("freq")

        # Create a slice that will expand the mask to
        # the same dimensions as the weight array
        waxis = timestream.weight.attrs["axis"]
        slc = [slice(None)] * len(waxis)
        for ww, name in enumerate(waxis):
            if (name not in ["stack", "prod"]) and (
                name not in cmask.mask.attrs["axis"]
            ):
                slc[ww] = None

        # Extract input mask and weight array
        weight = timestream.weight[:]
        mask = cmask.mask[:].astype(weight.dtype)

        # Expand mask to same dimension as weight array
        mask = mask[tuple(slc)]

        # Determine mapping between inputs in the mask
        # and inputs in the timestream
        mask_input = cmask.index_map["input"][:]
        nminput = mask_input.size

        tstream_input = timestream.index_map["input"][:]
        ntinput = tstream_input.size

        if nminput == 1:
            # Apply same mask to all products
            weight *= mask

        else:
            # Map each input to a mask
            if nminput < ntinput:
                # The expression below will expand a mask constructed from the stacked
                # autocorrelation data for each cylinder/polarisation to the inputs from
                # that cylinder/polarisation.  However, we may want to make this more robust
                # and explicit by passing a telescope object or list of correlator inputs
                # and determining the cylinder/polarisation mapping from that.
                iexpand = (
                    np.digitize(
                        np.arange(ntinput), np.append(mask_input["chan_id"], ntinput)
                    )
                    - 1
                )

                mask = mask[:, iexpand]

            # Use apply_gain function to apply mask based on product map
            prod = timestream.index_map["prod"][timestream.index_map["stack"]["prod"]]
            tools.apply_gain(weight, mask, out=weight, prod_map=prod)

        # Return timestream
        return timestream


class ApplySiderealDayFlag(task.SingleTask):
    """Prevent certain sidereal days from progressing
    further in the pipeline processing (e.g.,
    exclude certain sidereal days from the sidereal stack).
    """

    def setup(self, csd_flag):
        """Create dictionary from input ."""

        self.csd_dict = {}
        for cc, csd in enumerate(csd_flag.csd[:]):
            self.csd_dict[csd] = csd_flag.csd_flag[cc]

    def process(self, timestream):
        """If this sidereal day is flagged as good or
        if no flag is specified for this sidereal day,
        then return the timestream.  If this sidereal day
        is flagged as bad, then return None.

        Parameters
        ----------
        timestream : andata.CorrData / dcontainers.SiderealStream

        Returns
        -------
        timestream : andata.CorrData / dcontainers.SiderealStream or None
        """

        # Fetch the csd from the timestream attributes
        if "lsd" in timestream.attrs:
            this_csd = timestream.attrs["lsd"]
        elif "csd" in timestream.attrs:
            this_csd = timestream.attrs["csd"]
        else:
            this_csd = None

        # Is this csd specified in the file?
        if this_csd not in self.csd_dict:
            output = timestream

            if this_csd is None:
                msg = (
                    "Warning: input timestream does not have 'csd'/'lsd' attribute.  "
                    + "Will continue pipeline processing."
                )
            else:
                msg = (
                    "Warning: status of CSD %d not given in %s.  "
                    + "Will continue pipeline processing."
                ) % (this_csd, self.file_name)

        else:
            # Is this csd flagged good?
            this_flag = self.csd_dict[this_csd]

            if this_flag:
                output = timestream

                msg = (
                    "CSD %d flagged good.  " + "Will continue pipeline processing."
                ) % this_csd
            else:
                output = None

                msg = (
                    "CSD %d flagged bad.  " + "Will halt pipeline processing."
                ) % this_csd

        # Print whether or not we will continue processing this csd
        self.log.info(msg)

        # Return input timestream or None
        return output


class NanToNum(task.SingleTask):
    """Finds NaN and replaces with 0."""

    def process(self, timestream):
        """Converts any NaN in the vis dataset and weight dataset
        to the value 0.0.

        Parameters
        ----------
        timestream : andata.CorrData or dcontainers.SiderealStream

        Returns
        --------
        timestream : andata.CorrData or dcontainers.SiderealStream
        """

        # Make sure we are distributed over frequency
        timestream.redistribute("freq")

        # Loop over frequencies to reduce memory usage
        for lfi, fi in timestream.vis[:].enumerate(0):
            # Set non-finite values of the visibility equal to zero
            flag = ~np.isfinite(timestream.vis[fi])
            if np.any(flag):
                timestream.vis[fi][flag] = 0.0
                timestream.weight[fi][
                    flag
                ] = 0.0  # Also set weights to zero so we don't trust values
                self.log.info(
                    "%d visibilities are non finite for frequency=%i (%.2f %%)"
                    % (np.sum(flag), fi, np.sum(flag) * 100.0 / flag.size)
                )

            # Set non-finite values of the weight equal to zero
            flag = ~np.isfinite(timestream.weight[fi])
            if np.any(flag):
                timestream.weight[fi][flag] = 0
                self.log.info(
                    "%d weights are non finite for frequency=%i (%.2f %%)"
                    % (np.sum(flag), fi, np.sum(flag) * 100.0 / flag.size)
                )

        return timestream


class RadiometerWeight(task.SingleTask):
    """Update vis_weight according to the radiometer equation:

    vis_weight_ij = Nsamples / V_ii V_jj
    """

    def process(self, timestream):
        """Takes the input timestream.flags['vis_weight'], recasts it from uint8 to float32,
        multiplies by the total number of samples, and divides by the autocorrelations of the
        two feeds that form each baseline.

        Parameters
        ----------
        timestream : andata.CorrData

        Returns
        --------
        timestream : andata.CorrData
        """

        from .calibration import _extract_diagonal as diag

        # Redistribute over the frequency direction
        timestream.redistribute("freq")

        if isinstance(timestream, andata.CorrData):
            self.log.debug("Converting weights to effective number of samples.")

            # Extract number of samples per integration period
            max_nsamples = timestream.attrs["gpu.gpu_intergration_period"][0]

            # Extract the maximum possible value of vis_weight
            max_vis_weight = np.iinfo(timestream.flags["vis_weight"].dtype).max

            # Calculate the scaling factor that converts from vis_weight value
            # to number of samples
            vw_to_nsamp = max_nsamples / float(max_vis_weight)

            # Scale vis_weight by the effective number of samples
            vis_weight = (
                timestream.flags["vis_weight"][:].astype(np.float32) * vw_to_nsamp
            )

            # Recast vis_weight as float32
            # Wrap to produce MPIArray
            vis_weight = mpiarray.MPIArray.wrap(
                vis_weight, axis=0, comm=timestream.comm
            )

            # Extract attributes
            vis_weight_attrs = memh5.attrs2dict(timestream.flags["vis_weight"].attrs)

            # Delete current uint8 dataset
            timestream["flags"].__delitem__("vis_weight")

            # Create new float32 dataset
            vis_weight_dataset = timestream.create_flag(
                "vis_weight", data=vis_weight, distributed=True
            )

            # Copy attributes
            memh5.copyattrs(vis_weight_attrs, vis_weight_dataset.attrs)

        elif isinstance(timestream, dcontainers.SiderealStream):
            self.log.debug(
                "Scaling weights by outer product of inverse receiver temperature."
            )

            # Extract the autocorrelation
            Trec = diag(timestream.vis).real

            # Invert the autocorrelation
            inv_Trec = tools.invert_no_zero(Trec)

            # Scale the weights by the outerproduct of the inverse autocorrelations
            tools.apply_gain(timestream.weight[:], inv_Trec, out=timestream.weight[:])

        else:
            raise RuntimeError("Format of `timestream` argument is unknown.")

        # Return timestream with updated weights
        return timestream


class BadNodeFlagger(task.SingleTask):
    """Flag out bad GPU nodes by giving zero weight to their frequencies.

    Parameters
    ----------
    nodes : list of ints
        Indices of bad nodes to flag.
    nodes_by_acq : dict
        Dictionary whose entries have the name of the acquisition as keyword
        and a list of the nodes to flag as bad for that acquisition as value.
    flag_freq_zero : boolean, optional
        Whether to flag out frequency zero.
    """

    nodes = config.Property(proptype=list, default=[])
    nodes_by_acq = config.Property(proptype=dict, default={})

    flag_freq_zero = config.Property(proptype=bool, default=False)

    def process(self, timestream):
        """Flag out bad nodes by giving them zero weight.

        Parameters
        ----------
        timestream : andata.CorrData or dcontainers.SiderealStream

        Returns
        -------
        flagged_timestream : same type as timestream
        """

        # Redistribute over frequency
        timestream.redistribute("freq")

        # Determine local frequencies
        sf = timestream.vis.local_offset[0]
        ef = sf + timestream.vis.local_shape[0]

        # Extract autocorrelation indices
        auto_pi = np.array(
            [
                ii
                for (ii, pp) in enumerate(timestream.index_map["prod"])
                if pp[0] == pp[1]
            ]
        )

        # Create bad node flag by checking for frequencies/time samples where
        # the autocorrelations are all zero
        good_freq_flag = np.any(timestream.vis[:, auto_pi, :].real > 0.0, axis=1)

        # Apply bad node flag
        timestream.weight[:] *= good_freq_flag[:, np.newaxis, :]

        # If requested, flag the first frequency
        if self.flag_freq_zero and mpiutil.rank0:
            timestream.weight[0] = 0

        # Set up map from frequency to node
        basefreq = np.linspace(800.0, 400.0, 1024, endpoint=False)
        nodelist = np.array(
            [np.argmin(np.abs(ff - basefreq)) % 16 for ff in timestream.freq]
        )

        # Manually flag frequencies corresponding to specific GPU nodes
        for node in self.nodes:
            for nind in np.flatnonzero(nodelist == node):
                if nind >= sf and nind < ef:
                    timestream.weight[nind] = 0

                    self.log.info("Flagging node %d, freq %d.", node, nind)

        # Manually flag frequencies corresponding to specific GPU nodes on specific acquisitions
        this_acq = timestream.attrs.get("acquisition_name", None)
        if this_acq in self.nodes_by_acq:
            # Grab list of nodes from input dictionary
            nodes_to_flag = self.nodes_by_acq[this_acq]
            if not hasattr(nodes_to_flag, "__iter__"):
                nodes_to_flag = [nodes_to_flag]

            # Loop over nodes and perform flagging
            for node in nodes_to_flag:
                for nind in np.flatnonzero(nodelist == node):
                    if nind >= sf and nind < ef:
                        timestream.weight[nind] = 0

                        self.log.info(
                            "Flagging node %d, freq %d.", mpiutil.rank, node, nind
                        )

        # Return timestream with bad nodes flagged
        return timestream


def daytime_flag(time):
    """Return a flag that indicates if times occur during the day.

    Parameters
    ----------
    time : np.ndarray[ntime,]
        Unix timestamps.

    Returns
    -------
    flag : np.ndarray[ntime,]
        Boolean flag that is True if the time occured during the day and False otherwise.
    """
    time = np.atleast_1d(time)
    flag = np.zeros(time.size, dtype=bool)

    rise = ephemeris.solar_rising(time[0] - 24.0 * 3600.0, end_time=time[-1])
    for rr in rise:
        ss = ephemeris.solar_setting(rr)[0]
        flag |= (time >= rr) & (time <= ss)

    return flag


def transit_flag(body, time, nsigma=2.0, freq=400.0):
    """Return a flag that indicates if times occured near transit of a celestial body.

    Parameters
    ----------
    body : skyfield.starlib.Star
        Skyfield representation of a celestial body.
    time : np.ndarray[ntime]
        Unix timestamps.
    nsigma : float
        Number of sigma to flag on either side of transit.
    freq : float or np.ndarray[nfreq]
        Evaluate the beam width at this frequency in MHz.

    Returns
    -------
    flag : np.ndarray[ntime] or np.ndarray[nfreq, ntime]
        Boolean flag that is True if the times occur within nsigma of transit
        and False otherwise.  This will have a single dimension if freq is a scalar.
    """
    time = np.atleast_1d(time)
    obs = ephemeris.chime

    # Create boolean flag
    if np.isscalar(freq):
        flag = np.zeros(time.size, dtype=bool)
    else:
        flag = np.zeros((freq.size, time.size), dtype=bool)
        freq = freq[:, np.newaxis]

    # Find transit times
    transit_times = obs.transit_times(
        body, time[0] - 24.0 * 3600.0, time[-1] + 24.0 * 3600.0
    )

    # Loop over transit times
    for ttrans in transit_times:
        # Compute source coordinates
        sf_time = ephemeris.unix_to_skyfield_time(ttrans)
        pos = obs.skyfield_obs().at(sf_time).observe(body)

        alt = pos.apparent().altaz()[0]
        dec = pos.cirs_radec(sf_time)[1]

        # Make sure body is above horizon
        if alt.radians > 0.0:
            # Estimate the amount of time the body is in the primary beam
            # as +/- nsigma sigma, where sigma denotes the width of the
            # primary beam.  We use the lowest frequency and E-W (or X) polarisation,
            # since this is the most conservative (largest sigma).
            window_deg = nsigma * cal_utils.guess_fwhm(
                freq, pol="X", dec=dec.radians, sigma=True
            )
            window_sec = window_deg * 240.0 * ephemeris.SIDEREAL_S

            # Flag +/- window_sec around transit time
            begin = ttrans - window_sec
            end = ttrans + window_sec
            flag |= (time >= begin) & (time <= end)

    # Return boolean flag indicating times near transit
    return flag


def taper_mask(mask, nwidth, outer=False):
    num = len(mask)
    if outer:
        tapered_mask = 1.0 - mask.astype(np.float64)
    else:
        tapered_mask = mask.astype(np.float64)

    taper = np.hanning(2 * nwidth - 1)

    dmask = np.diff(tapered_mask)
    transition = np.where(dmask != 0)[0]

    for tt in transition:
        if dmask[tt] > 0:
            ind = np.arange(tt, tt + nwidth)
            tapered_mask[ind % num] *= taper[:nwidth]
        else:
            ind = np.arange(tt + 2 - nwidth, tt + 2)
            tapered_mask[ind % num] *= taper[-nwidth:]

    if outer:
        tapered_mask = 1.0 - tapered_mask

    return tapered_mask


class MaskDay(task.SingleTask):
    """Mask out the daytime data.

    This task can also act as a base class for applying an arbitrary
    mask to the data based on time.  This is achieved by redefining
    the `_flag` method.

    Attributes
    ----------
    zero_data : bool, optional
        Zero the data in addition to modifying the noise weights
    taper_width : float, optional
        Width (in seconds) of the taper applied to the mask.  Creates a smooth transition from
        masked to unmasked regions using a cosine function.  Set to 0.0 for no taper (default).
    outer_taper : bool, optional
        If outer_taper is True, then the taper occurs in the unmasked region.
        If outer_taper is False, then the taper occurs in the masked region.
    """

    zero_data = config.Property(proptype=bool, default=False)
    taper_width = config.Property(proptype=float, default=0.0)
    outer_taper = config.Property(proptype=bool, default=True)

    def process(self, sstream):
        """Set the weight to zero during day time.

        Parameters
        ----------
        sstream : dcontainers.SiderealStream or equivalent
            Unmasked sidereal stack.

        Returns
        -------
        mstream : dcontainers.SiderealStream or equivalent
            Masked sidereal stream.
        """
        # Redistribute over frequency
        sstream.redistribute("freq")

        # Get flag that indicates day times (RAs)
        if "time" in sstream.index_map:
            time = sstream.time[:]
            ntaper = int(self.taper_width / np.abs(np.median(np.diff(time))))

            flag = self._flag(time)

        else:
            # Fetch either the LSD or CSD attribute.  In the case of a SidrealStack,
            # there will be multiple LSDs and the flag will be the logical OR of the
            # flag from each individual LSD.
            csd = (
                sstream.attrs["lsd"] if "lsd" in sstream.attrs else sstream.attrs["csd"]
            )
            if not hasattr(csd, "__iter__"):
                csd = [csd]

            ra = sstream.ra[:]
            ntaper = int(
                self.taper_width
                / (np.abs(np.median(np.diff(ra))) * 240.0 * ephemeris.SIDEREAL_S)
            )

            flag = np.zeros(ra.size, dtype=bool)
            for cc in csd:
                time = ephemeris.csd_to_unix(cc + ra / 360.0)
                flag |= self._flag(time)

        # Log how much data were masking
        self.log.info(
            "%0.2f percent of data will be masked."
            % (100.0 * np.sum(flag) / float(flag.size),)
        )

        # Apply the mask
        if np.any(flag):
            # If requested, apply taper.
            if ntaper > 0:
                self.log.info("Applying taper over %d time samples." % ntaper)
                flag = taper_mask(flag, ntaper, outer=self.outer_taper)

            # Apply the mask to the weights
            sstream.weight[:] *= 1.0 - flag

            # If requested, apply the mask to the data
            if self.zero_data:
                sstream.vis[:] *= 1.0 - flag

        # Return masked sidereal stream
        return sstream

    def _flag(self, time):
        return daytime_flag(time)


# Alias DayMask to MaskDay for backwards compatibility
DayMask = MaskDay


class MaskSource(MaskDay):
    """Mask out data near source transits.

    Attributes
    ----------
    source : str or list of str
        Name of the source(s) in the same format as `ephemeris.source_dictionary`.
    nsigma : float
        Mask this number of sigma on either side of source transit.
        Here sigma is the exepected width of the primary beam for
        an E-W polarisation antenna at 400 MHz as defined by the
        `ch_util.cal_utils.guess_fwhm` function.
    """

    source = config.Property(default=None)
    nsigma = config.Property(proptype=float, default=2.0)

    def setup(self):
        """Save the skyfield bodies representing the sources to the `body` attribute."""
        if self.source is None:
            raise ValueError(
                "Must specify name of the source to mask as config property."
            )
        elif isinstance(self.source, list):
            source = self.source
        else:
            source = [self.source]

        self.body = [ephemeris.source_dictionary[src] for src in source]

    def _flag(self, time):
        flag = np.zeros(time.size, dtype=bool)
        for body in self.body:
            flag |= transit_flag(body, time, nsigma=self.nsigma)

        return flag


class MaskSun(MaskSource):
    """Mask out data near solar transit."""

    def setup(self):
        """Save the skyfield body for the sun."""
        planets = ephemeris.skyfield_wrapper.load("de421.bsp")
        self.body = [planets["sun"]]


class MaskMoon(MaskSource):
    """Mask out data near lunar transit."""

    def setup(self):
        """Save the skyfield body for the moon."""
        planets = ephemeris.skyfield_wrapper.load("de421.bsp")
        self.body = [planets["moon"]]


class MaskRA(task.SingleTask):
    """Mask out a range in right ascension.

    Attributes
    ----------
    start, end : float
        Start and end of masked out region.
    width : float
        Use a smooth transition of given width between the fully masked and
        unmasked data. This is interior to the region marked by start and end.
    zero_data : bool, optional
        Zero the data in addition to modifying the noise weights
        (default is True).
    remove_average : bool, optional
        Estimate and remove the mean level from each visibilty. This estimate
        does not use data from the masked region.
    """

    start = config.Property(proptype=float, default=90.0)
    end = config.Property(proptype=float, default=270.0)

    width = config.Property(proptype=float, default=60.0)

    zero_data = config.Property(proptype=bool, default=True)
    remove_average = config.Property(proptype=bool, default=True)

    def process(self, sstream):
        """Apply a day time mask.

        Parameters
        ----------
        sstream : dcontainers.SiderealStream
            Unmasked sidereal stack.

        Returns
        -------
        mstream : dcontainers.SiderealStream
            Masked sidereal stream.
        """

        sstream.redistribute("freq")

        ra_shift = (sstream.ra[:] - self.start) % 360.0
        end_shift = (self.end - self.start) % 360.0

        # Crudely mask the on and off regions
        mask_bool = ra_shift > end_shift

        # Put in the transition at the start of the day
        mask = np.where(
            ra_shift < self.width,
            0.5 * (1 + np.cos(np.pi * (ra_shift / self.width))),
            mask_bool,
        )

        # Put the transition at the end of the day
        mask = np.where(
            np.logical_and(ra_shift > end_shift - self.width, ra_shift <= end_shift),
            0.5 * (1 + np.cos(np.pi * ((ra_shift - end_shift) / self.width))),
            mask,
        )

        if self.remove_average:
            # Estimate the mean level from unmasked data
            import scipy.stats

            nanvis = (
                sstream.vis[:]
                * np.where(mask_bool, 1.0, np.nan)[np.newaxis, np.newaxis, :]
            )
            average = scipy.stats.nanmedian(nanvis, axis=-1)[:, :, np.newaxis]
            sstream.vis[:] -= average

        # Apply the mask to the data
        if self.zero_data:
            sstream.vis[:] *= mask

        # Modify the noise weights
        sstream.weight[:] *= mask**2

        return sstream


class MaskCHIMEData(task.SingleTask):
    """Mask out data ahead of map making.

    Attributes
    ----------
    intra_cylinder : bool
        Include baselines within the same cylinder (default=True).
    xx_pol : bool
        Include X-polarisation (default=True).
    yy no_pol : bool
        Include Y-polarisation (default=True).
    cross_pol : bool
        Include cross-polarisation (default=True).
    """

    intra_cylinder = config.Property(proptype=bool, default=True)

    xx_pol = config.Property(proptype=bool, default=True)
    yy_pol = config.Property(proptype=bool, default=True)
    cross_pol = config.Property(proptype=bool, default=True)

    def setup(self, tel):
        """Setup the task.

        Parameters
        ----------
        tel : :class:`ch_pipeline.core.pathfinder.CHIME`
            CHIME telescope class to use to get feed information.
        """
        self.telescope = io.get_telescope(tel)

    def process(self, mmodes):
        """Mask out unwanted datain the m-modes.

        Parameters
        ----------
        mmodes : dcontainers.MModes

        Returns
        -------
        mmodes : dcontainers.MModes
        """

        tel = self.telescope

        mmodes.redistribute("m")

        mw = mmodes.weight[:]

        for pi, (fi, fj) in enumerate(mmodes.prodstack):
            oi, oj = tel.feeds[fi], tel.feeds[fj]

            # Check if baseline is intra-cylinder
            if not self.intra_cylinder and (oi.cyl == oj.cyl):
                mw[..., pi] = 0.0

            # Check all the polarisation states
            is_xx = tools.is_array_x(oi) and tools.is_array_x(oj)
            is_yy = tools.is_array_y(oi) and tools.is_array_y(oj)

            if not self.xx_pol and is_xx:
                mw[..., pi] = 0.0

            if not self.yy_pol and is_yy:
                mw[..., pi] = 0.0

            if not self.cross_pol and not (is_xx or is_yy):
                mw[..., pi] = 0.0

        return mmodes


class MaskCHIMEMisc(task.SingleTask):
    """Some miscellaneous data masking routines."""

    mask_clock = config.Property(proptype=bool, default=True)

    mask_nodes = config.Property(proptype=list, default=None)

    mask_freq = config.Property(proptype=list, default=None)

    def process(self, ss):
        ss.redistribute("prod")

        # Mask out the 10 MHz lines
        if self.mask_clock:
            # Identify the frequency bins that contain the 10 MHz clock line
            m10 = (
                np.abs(((ss.freq["centre"] + 5) % 10.0) - 5.0) > 0.5 * ss.freq["width"]
            )

            ss.weight[:] *= m10[:, np.newaxis, np.newaxis]

        if self.mask_nodes is not None:
            node_index = ((800.0 - ss.freq["centre"]) / 400.0 * 1024) % 16

            for ni in self.mask_nodes:
                node_mask = node_index != ni
                ss.weight[:] *= node_mask[:, np.newaxis, np.newaxis]

        if self.mask_freq is not None:
            fmask = np.ones_like(ss.freq["centre"])
            fmask[self.mask_freq] = 0.0

            ss.weight[:] *= fmask[:, np.newaxis, np.newaxis]

        return ss


class MaskDecorrelatedCylinder(task.SingleTask):
    """Identify and mask frequencies and times where a cylinder decorrelated.

    If the error rate is high on a backplane link in the second stage shuffle
    of the F-engine corner turn, then on rare occassions (few times per year)
    the data streams being handled by that FPGA can become misaligned or
    desynchronized with the rest of the data streams.  The 512 correlator inputs
    on the cylinder corresponding to that pair of FPGA crates will have negligible
    correlation with all other inputs for the 64 frequencies received by that
    FPGA during the second stage shuffle.  This will persist until the data streams
    are re-synchronized with a correlator restart.

    This task identifies times and frequencies affected by these misalignment events
    by examining, for each cylinder, the ratio of 1-cylinder-separation, co-polar
    visibilities acquired by redundant baselines that do not contain the cylinder
    to those that do contain the cylinder.  This ratio will be close to 1 under
    normal operations since the baselines are largely redundant, however it will
    become very large after a cylinder becomes misaligned since there is no
    correlation and the denominator drops to near zero.

    Additionally, if provided the mapping between frequency channel and FPGA,
    this task will ensure that when there is evidence of a decorrelated cylinder,
    all 64 frequencies handled by the problematic FPGA are masked.

    Parameters
    ----------
    threshold: int
        Mask frequencies and times where the median ratio of the
        average-without-cylinder to average-with-cylinder visibility
        amplitude is greater than this threshold.
    max_frac_freq: float
        Mask any frequency that was transmitted by an FPGA motherboard slot
        with more than this fraction of frequencies masked by the above
        threshold.  Only relevant if the frequency map is provided at setup.
    """

    threshold = config.Property(proptype=float, default=5.0)
    max_frac_freq = config.Property(proptype=float, default=0.1)

    def process(self, data, inputmap, freqmap):
        """Create the mask.

        Parameters
        ----------
        data : TimeStream
            Visibilites before averaging over cylinders.
        inputmap : list of :class:`CorrInput`
            A list describing the inputs in data.
        freqmap : :class:`FrequencyMapSingle`
            The mapping between frequency bin and [shuffle, crate, slot, link]

        Returns
        -------
        out : RFIMask
            Mask with True indicating that a cylinder decorrelated
            at that frequency and time.
        """

        from draco.analysis.ringmapmaker import find_grid_indices

        # Distribute over frequencies
        data.redistribute("freq")

        # Get polarisations of feeds
        pol = tools.get_feed_polarisations(inputmap)

        # Get positions of feeds
        pos = tools.get_feed_positions(inputmap)

        # Get cylinder each feed is on
        cyl = np.array([inp.cyl if tools.is_chime(inp) else -1 for inp in inputmap])
        ucyl = np.unique(cyl[cyl >= 0])
        ncyl = ucyl.size

        # Make sure that none of our typical products reference non-array feeds
        stack_new, stack_flag = tools.redefine_stack_index_map(
            inputmap, data.prod, data.stack, data.reverse_map["stack"]
        )

        valid_stack = np.flatnonzero(stack_flag)
        ninvalid = stack_new.size - valid_stack.size

        if ninvalid > 0:
            stack_new = stack_new[valid_stack]
            self.log.info(
                "Could not find appropriate reference inputs for "
                f"{ninvalid:0.0f} stacked products.  Ignoring these "
                "products in decorrelated cylinder calculation."
            )

        t = data.prod[stack_new["prod"]]

        prodstack = t.copy()
        conj = stack_new["conjugate"]
        prodstack["input_a"] = np.where(conj, t["input_b"], t["input_a"])
        prodstack["input_b"] = np.where(conj, t["input_a"], t["input_b"])

        # Calculate baseline distance and polarisation pair
        index_a = prodstack["input_a"]
        index_b = prodstack["input_b"]

        bdist = pos[index_a] - pos[index_b]
        bpol = np.core.defchararray.add(pol[index_a], pol[index_b])

        # Find the grid indices
        xind, yind, dx, dy = find_grid_indices(bdist)

        # Only use the co-polar, 1-cylinder separation visibilities for this analysis
        ico = np.flatnonzero((pol[index_a] == pol[index_b]) & (np.abs(xind) == 1))

        # Create an identifier based on the polarisation pair and north-south baseline
        pol_map = {pstr: pp for pp, pstr in enumerate(np.unique(bpol[ico]))}

        idd = np.zeros((ico.size, 2), dtype=int)
        idd[:, 0] = [pol_map[bpol[ii]] for ii in ico]
        idd[:, 1] = yind[ico]

        # Find the unique pol/baselines and the inverse map
        uidd, index = np.unique(idd, return_inverse=True, axis=0)

        isort = np.argsort(index)

        # Determine boundaries of unique pol/baselines
        bnd = np.concatenate(
            ([0], np.flatnonzero(np.diff(index[isort]) > 0) + 1, [index.size])
        )

        # Ignore any unique pol/baseline that does not have ncyl - 1 redundant copies.
        # This can happen due to the valid_stack selection.
        ncopies = bnd[1:] - bnd[:-1]
        bflag = ncopies == (ncyl - 1)
        nmeas = np.sum(bflag)

        # Loop over the unique pol/baselines and for each one determine if each of the
        # cylinders is present in each of the redundant copies
        pindex = np.zeros((nmeas, ncyl - 1), dtype=int)
        flag_with = np.zeros((ncyl, nmeas, ncyl - 1), dtype=bool)

        cc = 0
        for bb in range(nmeas):
            if not bflag[bb]:
                continue

            pi = ico[isort[bnd[bb] : bnd[bb + 1]]]
            pindex[cc] = valid_stack[pi]

            flag_with[:, cc, :] = (
                ucyl[:, np.newaxis] == cyl[index_a[pi]][np.newaxis, :]
            ) | (ucyl[:, np.newaxis] == cyl[index_b[pi]][np.newaxis, :])

            cc += 1

        flag_without = ~flag_with

        # Extract the required data products
        vis = data.vis[:].local_array[:, pindex, :]
        flag = (data.weight[:].local_array[:] > 0.0)[:, pindex, :]

        # Define slices that will expand both the coefficients and data
        # to the correct shape for broadcasting against each other
        cslc = (slice(None), slice(None), slice(None), None)
        dslc = (None, slice(None), slice(None), slice(None))

        # Create an array to fill with the final mask
        mask = np.zeros((vis.shape[0], vis.shape[-1]), dtype=bool)

        # Loop over frequencies
        for ff in range(vis.shape[0]):
            # For each cylinder, average the magnitude of the visibilities for:
            #   all redundant baselines that contain that cylinder
            #   all redundant baselines that do not contain that cylinder
            fwith = flag_with[cslc] * flag[ff][dslc]
            fwithout = flag_without[cslc] * flag[ff][dslc]

            norm_with = np.sum(fwith, axis=2).astype(np.float32)
            norm_without = np.sum(fwithout, axis=2).astype(np.float32)

            avg_with = np.sum(
                fwith * np.abs(vis[ff][dslc]), axis=2
            ) * tools.invert_no_zero(norm_with)
            avg_without = np.sum(
                fwithout * np.abs(vis[ff][dslc]), axis=2
            ) * tools.invert_no_zero(norm_without)

            # Take the ratio of without the cylinder to with the cylinder
            ratio = avg_without * tools.invert_no_zero(avg_with)

            valid = (norm_with > 0.0) & (norm_without > 0.0)

            # If all entries along axis=1 are invalid then the following
            # nanmedian will throw a warning if we just fill the invalid
            # positions with NaN's. Instead fill samples where all axis=1 is
            # invalid with zeros which will still fail the following comparison
            # to generate the mask
            fill = np.where(valid.any(axis=1), np.nan, 0)[:, np.newaxis, ...]
            # Take the median of the ratio over all unique baselines
            med = np.nanmedian(np.where(valid, ratio, fill), axis=1)

            # Mask any time where the median was greater than some threshold
            mask[ff] = np.any(med > self.threshold, axis=0)

        # Gather the mask for all frequencies on all nodes
        mask = mpiarray.MPIArray.wrap(mask, axis=0).allgather()

        # If more than some (user specified) fraction of frequencies transmitted
        # by an FPGA motherboard slot have been masked, then mask all frequencies
        # transmitted by that motherboard slot.  The cylinder decorrelation is
        # expected to affect all of these frequencies.  This step is only possible
        # if the frequency map as a function of time has been provided on setup.

        if freqmap is not None and len(data.freq) == 1024:
            slot = freqmap.slot[:]
            grouper = np.argsort(slot, kind="mergesort").reshape(max(slot) + 1, -1)

            frac_freq_masked = np.sum(mask[grouper, :], axis=1) / grouper.shape[1]

            mask = mask | (frac_freq_masked > self.max_frac_freq)[slot, :]

        # Print the fraction of data that has been masked by this task
        self.log.info(
            "%0.2f percent of data was masked due to a decorrelated cylinder."
            % (100.0 * np.sum(mask) / np.prod(mask.shape),)
        )

        # Create output container and store final mask
        out = dcontainers.RFIMask(axes_from=data, attrs_from=data)

        out.mask[:] = mask

        return out


class ExpandMask(task.SingleTask):
    """Expand a mask along the time/RA axis.

    Used to mask the transitional regions between good and bad data.

    Parameters
    ----------
    nexpand : int
        If a time/RA is within nexpand samples from a masked time/RA,
        then it will be masked in the output.
    in_place : bool
        If True, then overwrite the raw mask with the expanded mask.
        If False, then create a new container with the expanded mask.
    """

    nexpand = config.Property(proptype=int, default=1)
    in_place = config.Property(proptype=bool, default=False)

    def process(self, raw_mask):
        """Mask any times/RAs that neighbor a masked time/RA.

        Parameters
        ----------
        raw_mask : RFIMask or SiderealRFIMask

        Returns
        -------
        exp_mask : RFIMask or SiderealRFIMask
        """

        nfreq, ntime = raw_mask.mask[:].shape

        mraw = np.zeros((nfreq, ntime + 2 * self.nexpand), dtype=bool)
        mraw[:, self.nexpand : -self.nexpand] = raw_mask.mask[:]

        window = 2 * self.nexpand + 1
        mexp = np.any(rfi._rolling_window_lastaxis(mraw, window), axis=-1)

        if self.in_place:
            exp_mask = raw_mask
        else:
            exp_mask = dcontainers.empty_like(raw_mask)

        exp_mask.mask[:] = mexp

        return exp_mask


class DataFlagger(task.SingleTask):
    """Flag data based on DataFlags in database.

    Parameters
    ----------
    flag_type : list
        List of DataFlagType names to apply. Defaults to the flags representing ranges of time known to be bad
        that may effect the delay spectrum estimate.
    """

    flag_type = config.list_type(
        type_=str,
        default=[
            "acjump",
            "bad_calibration_acquisition_restart",
            "bad_calibration_fpga_restart",
            "bad_calibration_gains",
            "decorrelated_cylinder",
            "globalflag",
            "rain1mm",
        ],
    )

    def setup(self):
        """Query the database for flags of the requested types."""
        flags = {}

        # Query flag database if on 0th node
        if self.comm.rank == 0:
            connect_database()
            flag_types = df.DataFlagType.select()
            possible_flags = []
            for ft in flag_types:
                possible_flags.append(ft.name)
                if ft.name in self.flag_type or "all" in self.flag_type:
                    self.log.info("Querying for %s Flags" % ft.name)
                    new_flags = df.DataFlag.select().where(df.DataFlag.type == ft)
                    flags[ft.name] = list(new_flags)

            # Check that user-proved flag names are valid
            for flag_name in self.flag_type:
                if flag_name != "all" and flag_name not in possible_flags:
                    self.log.warning("Warning: Unrecognized Flag %s" % flag_name)

        # Share flags with other nodes
        flags = self.comm.bcast(flags, root=0)

        # Save flags to class attribute
        self.log.info(
            "Found %d Flags in Total." % sum([len(flg) for flg in flags.values()])
        )
        self.flags = flags

    def process(self, timestream):
        """Set weight to zero for range of data covered by the database flags.

        Flags are applied based on time, frequency, and (for non-stacked data) input.

        Parameters
        ----------
        timestream : andata.CorrData or dcontainers.SiderealStream or dcontainers.TimeStream
            Timestream to flag.

        Returns
        -------
        timestream : andata.CorrData or dcontainers.SiderealStream or dcontainers.TimeStream
            Returns the same timestream object with a modified weight dataset.
        """
        # Redistribute over the frequency direction
        timestream.redistribute("freq")

        # Determine whether timestream is stacked data
        stacked = len(timestream.index_map["prod"]) > len(
            timestream.index_map["stack"]["prod"]
        )

        # If not stacked, determine which inputs are in the timestream.
        # If stacked, assume flags apply to all products.
        if not stacked:
            inputs = timestream.index_map["input"]["chan_id"][:]
            ninputs = len(inputs)
        else:
            ninputs = 1

        # Get time axis or convert RA axis
        if "ra" in timestream.index_map:
            ra = timestream.index_map["ra"][:]
            if "lsd" in timestream.attrs:
                csd = timestream.attrs["lsd"]
            else:
                csd = timestream.attrs["csd"]
            time = ephemeris.csd_to_unix(csd + ra / 360.0)
        else:
            time = timestream.time

        ntime = len(time)

        # Determine local frequencies
        sf = timestream.weight.local_offset[0]
        ef = sf + timestream.weight.local_shape[0]
        local_freq = timestream.freq[sf:ef]
        nfreq = len(local_freq)

        # Find the bin number of each local frequency
        basefreq = np.linspace(800.0, 400.0, 1024, endpoint=False)
        local_bin = np.array([np.argmin(np.abs(ff - basefreq)) for ff in local_freq])

        # Initiate weight mask (1 means not flagged)
        weight_mask = np.ones((nfreq, ninputs, ntime), dtype=bool)

        # Loop over flags of requested types
        for flag_type, flag_list in self.flags.items():
            for flag in flag_list:
                # Identify flagged times
                time_idx = (time >= flag.start_time) & (time <= flag.finish_time)
                if np.any(time_idx):
                    # Print info to log about why the data is being flagged
                    msg = (
                        "%d (of %d) samples flagged by a %s DataFlag covering %s to %s."
                        % (
                            np.sum(time_idx),
                            time_idx.size,
                            flag_type,
                            ephemeris.unix_to_datetime(flag.start_time).strftime(
                                "%Y%m%dT%H%M%SZ"
                            ),
                            ephemeris.unix_to_datetime(flag.finish_time).strftime(
                                "%Y%m%dT%H%M%SZ"
                            ),
                        )
                    )
                    self.log.info(msg)

                    # Refine the mask based on any frequency or input selection
                    flag_mask = time_idx[np.newaxis, np.newaxis, :]
                    if flag.freq is not None:
                        # `and` with flagged local frequencies
                        # By default, all frequencies are flagged
                        flag_mask = (
                            flag_mask
                            & flag.freq_mask[local_bin, np.newaxis, np.newaxis]
                        )

                    if flag.inputs is not None and not stacked:
                        # `and` with flagged inputs
                        # By default, all inputs are flagged
                        flag_mask = (
                            flag_mask & flag.input_mask[np.newaxis, inputs, np.newaxis]
                        )

                    # set weight=0 where flag=1
                    weight_mask = weight_mask & np.logical_not(flag_mask)

        # Multiply weight mask by existing weight dataset
        weight = timestream.weight[:]
        weight_mask = weight_mask.astype(weight.dtype)
        if stacked:
            # Apply same mask to all products
            weight.local_array[:] *= weight_mask
        else:
            # Use apply_gain function to apply mask based on product map
            products = timestream.index_map["prod"][
                timestream.index_map["stack"]["prod"]
            ]
            tools.apply_gain(weight, weight_mask, out=weight, prod_map=products)

        self.log.info(
            "%0.2f percent of data was flagged as bad."
            % (100.0 * (1.0 - (np.sum(weight_mask) / np.prod(weight_mask.shape))),)
        )

        return timestream


class ApplyInputFlag(task.SingleTask):
    """Flag bad inputs.

    Uses the flaginput acquisition generated by the real-time pipeline.
    """

    def setup(self, files, observer=None):
        """Load flaginput files that cover full span of time to be processed.

        Parameters
        ----------
        files: list of str
            List of paths to files containing the input flags.
        observer : caput.time.Observer, optional
            Details of the observer, if not set default to CHIME.
        """
        self.observer = ephemeris.chime if observer is None else observer

        self.input_flags = andata.FlagInputData.from_acq_h5(files, datasets=["flag"])

    def process(self, data):
        """Lookup and apply the relevant input flags.

        Parameters
        ----------
        data: TODContainer, SiderealStream, TrackBeam
            Must have `input` axis.

        Returns
        -------
        data: TODContainer, SiderealStream, TrackBeam
            The input container with the weight dataset
            set to zero for bad inputs.
        """
        axis = list(data.weight.attrs["axis"])
        daxis = {ax: ind for ind, ax in enumerate(axis)}

        if "input" not in daxis:
            raise RuntimeError("The weight dataset must have an input axis.")

        timestamp, time_axis = self._get_timestamp(data)

        sel = {time_axis: slice(None), "input": slice(None)}
        if data.distributed:
            avail = [ax for ax in axis if ax not in [time_axis, "input"]]

            if len(avail) > 0:
                data.redistribute(avail[0])
            else:
                data.redistribute("input")
                sinp = data.weight.local_offset[daxis["input"]]
                einp = sinp + data.weight.local_shape[daxis["input"]]

                sel["input"] = slice(sinp, einp)

        expand = tuple([sel.get(ax, None) for ax in axis])

        transpose = (time_axis is not None) and (daxis["input"] < daxis[time_axis])
        flag = self.input_flags.resample("flag", timestamp, transpose=transpose)

        if time_axis is None:
            flag = flag[0]

        data.weight[:] *= flag[expand].astype(np.float32)

        return data

    def _get_timestamp(self, data):
        """Determine the timestamp based on the container type."""

        if issubclass(type(data), tod.TOData):
            timestamp = data.time
            time_axis = "time"

        elif issubclass(type(data), dcontainers.SiderealStream):
            ra = data.ra
            lsd = data.attrs["lsd"] if "lsd" in data.attrs else data.attrs["csd"]
            timestamp = self.observer.lsd_to_unix(lsd + data.ra / 360.0)
            time_axis = "ra"

        elif issubclass(type(data), dcontainers.TrackBeam):
            ra = data.pix["phi"][:] + data.attrs["cirs_ra"]
            lsdf = self.observer.unix_to_lsd(data.attrs["transit_time"]) + ra / 360.0
            timestamp = self.observer.lsd_to_unix(lsdf)
            time_axis = "pix"

        elif issubclass(type(data), dcontainers.StaticGainData):
            timestamp = data.attrs["time"]
            time_axis = None

        else:
            raise RuntimeError(
                "Do not know how to calculate timestamp"
                f" for container type {type(data)}."
            )

        return timestamp, time_axis


class SetInputFlag(ApplyInputFlag):
    """Set input flags dataset based on values from the real-time pipeline at the time.

    This is useful for holographic observations or SiderealStreams, neither of which
    have their input_flags dataset populated.
    """

    def process(self, data):
        """Lookup and save the input flags based on the time.

        Parameters
        ----------
        data: TODContainer, SiderealStream, TrackBeam
            Must have `input_flags` dataset.

        Returns
        -------
        data: TODContainer, SiderealStream, TrackBeam
            The input container with the input_flags dataset
            set to 1.0 for good inputs and 0.0 for bad inputs.
        """
        daxis = {ax: ind for ind, ax in enumerate(data.input_flags.attrs["axis"])}

        timestamp, time_axis = self._get_timestamp(data)

        flag = self.input_flags.resample(
            "flag", timestamp, transpose=daxis["input"] < daxis[time_axis]
        )

        data.input_flags[:] = flag

        return data


def load_rainfall(start_time, end_time, node_spoof=_DEFAULT_NODE_SPOOF):
    """Load rainfall measurements in a specific time range.

    Parameters
    ----------
    start_time, end_time : float
        Unix times denoting beginning and end of time range.
    node_spoof : dictionary
        Host and directory for finding weather data.
        Default: {'cedar_online': '/project/rpp-krs/chime/chime_online/'}

    Returns
    -------
    times, rainfall : np.ndarray
        Arrays of Unix timestamps and rainfall measurements (in mm).
    """

    # Use Finder to fetch weather data files overlapping with specified time interval
    f = finder.Finder(node_spoof=node_spoof)
    f.only_chime_weather()
    f.set_time_range(start_time=start_time, end_time=end_time)
    f.accept_all_global_flags()
    results_list = f.get_results()

    # For each weather file, fetch rainfall measurements and associated timestamps
    times = []
    rainfall = []
    for result in results_list:
        result_data = result.as_loaded_data()
        times.append(result_data.index_map["station_time_blockhouse"])
        rainfall.append(result_data["blockhouse"]["rain"])

    # Concatenate timestamp and rainfall arrays, and also sort chronologically
    times = np.concatenate(times)
    rainfall = np.concatenate(rainfall)
    idx_sort = np.argsort(times)
    times = times[idx_sort]
    rainfall = rainfall[idx_sort]

    return times, rainfall


def compute_cumulative_rainfall(
    times, accumulation_time=30.0, node_spoof=_DEFAULT_NODE_SPOOF
):
    """Compute cumulative rainfall for a given set of Unix times.

    The cumulative rainfall total is computed over the previous
    accumulation_time seconds.

    Parameters
    ----------
    times : np.ndarray
        Unix times to compute cumulative rainfall for. Assumed to be sorted
        chronologically.
    accumulation_time: float
        Number of hours over which to compute accumulated rainfall for each time sample.
        Default: 30.
    node_spoof : dictionary
        Host and directory for finding weather data.
        Default: {'cedar_online': '/project/rpp-krs/chime/chime_online/'}.

    Returns
    -------
    rainfall : np.ndarray
        Cumulative rainfall totals, in mm.
    """

    # Extra buffer (in s) for reading rainfall measurements, to ensure that range of
    # input times is always fully within range of rainfall timestamps
    _TIME_BUFFER = 600

    # Compute accumulation time in seconds
    accumulation_time_s = accumulation_time * 3600

    # Load rainfall measurements within relevant time range
    rain_timestamps, rain_meas = load_rainfall(
        times[0] - accumulation_time_s * 3600 - _TIME_BUFFER,
        times[-1] + _TIME_BUFFER,
        node_spoof,
    )

    # Compute number of rainfall timestamps to accumulate
    dtimestamp = np.median(np.diff(rain_timestamps))
    n_sum = np.rint(accumulation_time_s / dtimestamp).astype(int)

    # Compute cumulative rainfall totals at each timestamp and (n_sum - 1) previous
    # timestamps:
    # - First, for each timestamp, compute sum of rainfall at that timestamp and all
    #   previous timestamps
    all_cumu_rainfall = np.cumsum(rain_meas)
    # - Make new array to store final results
    cumu_rainfall = np.zeros_like(rain_meas)
    # - First n_sum sums will just be equal to cumsum result
    cumu_rainfall[:n_sum] = all_cumu_rainfall[:n_sum]
    # - Other sums will be difference of cumsum results separated by n_sum entries
    cumu_rainfall[n_sum:] = (
        all_cumu_rainfall[n_sum:] - all_cumu_rainfall[: len(rain_meas) - n_sum]
    )

    # For each input time, assign cumulative rainfall from first timestamp
    # that occurs after this time. This errs on the side of potentially
    # overestimating the cumulative rainfall at a given input time.
    time_timestamp_idx = np.searchsorted(rain_timestamps, times, side="left")
    cumu_rainfall = cumu_rainfall[time_timestamp_idx]

    return cumu_rainfall


class FlagRainfall(task.SingleTask):
    """Flag times following periods of heavy rainfall.

    This task uses rainfall measurements from the DRAO weather station to compute
    the accumulated rainfall within a given time interval prior to each time sample.
    If the rainfall total exceeds some threshold, the weight dataset is set to zero
    for that time.

    Parameters
    ----------
    accumulation_time : float
        Number of hours over which to compute accumulated rainfall for each time sample.
        Default: 30.
    threshold : float
        Rainfall threshold (in mm) for flagging. Default: 1.0.
    node_spoof : dictionary
        Host and directory for finding weather data.
        Default: {'cedar_online': '/project/rpp-krs/chime/chime_online/'}.
    """

    accumulation_time = config.Property(proptype=float, default=30.0)
    threshold = config.Property(proptype=float, default=1.0)
    node_spoof = config.Property(proptype=dict, default=_DEFAULT_NODE_SPOOF)

    def process(self, stream):
        """Set weight to zero if cumulative rainfall exceeds desired threshold.

        Parameters
        ----------
        stream : andata.CorrData or dcontainers.SiderealStream or dcontainers.TimeStream
            Stream to flag.

        Returns
        -------
        stream : andata.CorrData or dcontainers.SiderealStream or dcontainers.TimeStream
            Returns the same stream object with a modified weight dataset.
        """
        # Redistribute over the frequency direction
        stream.redistribute("freq")

        # Get time axis or convert RA axis to Unix time
        if "ra" in stream.index_map:
            ra = stream.index_map["ra"][:]
            if "lsd" in stream.attrs:
                csd = stream.attrs["lsd"]
            else:
                csd = stream.attrs["csd"]
            time = ephemeris.csd_to_unix(csd + ra / 360.0)
        else:
            time = stream.time

        # Compute cumulative rainfall within specified time interval.
        # Only run on rank 0, because a database query is required
        if self.comm.rank == 0:
            rainfall = compute_cumulative_rainfall(
                time,
                accumulation_time=self.accumulation_time,
                node_spoof=self.node_spoof,
            )
        else:
            rainfall = np.empty_like(time)

        # Broadcast cumulative rainfall to all ranks
        self.comm.Bcast(rainfall, root=0)

        # Compute mask corresponding to times when rainfall is below threshold
        rainfall_mask = rainfall < self.threshold

        # Multiply weights by mask
        weight = stream.weight[:]
        weight.local_array[:] *= rainfall_mask[np.newaxis, np.newaxis, :]

        # Report how much data has been flagged due to rainfall
        self.log.info(
            f"{100.0 * (1.0 - np.sum(rainfall_mask) / len(rainfall_mask)):.2f} "
            "percent of data was flagged due to rainfall."
        )

        return stream<|MERGE_RESOLUTION|>--- conflicted
+++ resolved
@@ -142,7 +142,64 @@
         return out
 
 
-<<<<<<< HEAD
+class RFIStokesIMask(dflagging.RFIStokesIMask):
+    """CHIME version of RFIFourierMask.
+
+    This has a static mask for the local environment and will use the MAD
+    algorithm (over SumThreshold) when bright sources are visible.
+    """
+
+    transit_width = config.Property(proptype=float, default=2.0)
+
+    def _static_rfi_mask_hook(self, freq, timestamp=None):
+        """Use the static CHIME RFI mask.
+
+        Parameters
+        ----------
+        freq : np.ndarray[nfreq]
+            1D array of frequencies in the data (in MHz).
+
+        timestamp : np.array[float]
+            Start observing time (in unix time)
+
+        Returns
+        -------
+        mask : np.ndarray[nfreq]
+            Mask array. True will mask a frequency channel.
+        """
+        return rfi.frequency_mask(freq, timestamp=timestamp)
+
+    def _source_flag_hook(self, times):
+        """Flag times where bright sources are transiting or sun is up.
+
+        Parameters
+        ----------
+        times : np.ndarray[float]
+            Array of timestamps associated with the full dataset.
+
+        Returns
+        -------
+        mask : np.ndarray[float]
+            Mask array. True will flag a time sample.
+        """
+        moon = ephemeris.skyfield_wrapper.ephemeris["moon"]
+        sun = ephemeris.skyfield_wrapper.ephemeris["sun"]
+        body = [
+            ephemeris.source_dictionary[src]
+            for src in ["CAS_A", "CYG_A", "TAU_A", "VIR_A"]
+        ]
+        body += [sun, moon]
+
+        mask = np.zeros_like(times, dtype=bool)
+
+        for b_ in body:
+            mask |= transit_flag(b_, times, nsigma=self.transit_width)
+
+        mask |= daytime_flag(times)
+
+        return mask
+
+
 class RFIMaskChisqHighDelay(dflagging.RFIMaskChisqHighDelay):
     """CHIME version of RFIMaskChisqHighDelay.
 
@@ -201,64 +258,6 @@
             Mask array. True will mask out a time sample.
         """
         return daytime_flag(times)
-=======
-class RFIStokesIMask(dflagging.RFIStokesIMask):
-    """CHIME version of RFIFourierMask.
-
-    This has a static mask for the local environment and will use the MAD
-    algorithm (over SumThreshold) when bright sources are visible.
-    """
-
-    transit_width = config.Property(proptype=float, default=2.0)
-
-    def _static_rfi_mask_hook(self, freq, timestamp=None):
-        """Use the static CHIME RFI mask.
-
-        Parameters
-        ----------
-        freq : np.ndarray[nfreq]
-            1D array of frequencies in the data (in MHz).
-
-        timestamp : np.array[float]
-            Start observing time (in unix time)
-
-        Returns
-        -------
-        mask : np.ndarray[nfreq]
-            Mask array. True will mask a frequency channel.
-        """
-        return rfi.frequency_mask(freq, timestamp=timestamp)
-
-    def _source_flag_hook(self, times):
-        """Flag times where bright sources are transiting or sun is up.
-
-        Parameters
-        ----------
-        times : np.ndarray[float]
-            Array of timestamps associated with the full dataset.
-
-        Returns
-        -------
-        mask : np.ndarray[float]
-            Mask array. True will flag a time sample.
-        """
-        moon = ephemeris.skyfield_wrapper.ephemeris["moon"]
-        sun = ephemeris.skyfield_wrapper.ephemeris["sun"]
-        body = [
-            ephemeris.source_dictionary[src]
-            for src in ["CAS_A", "CYG_A", "TAU_A", "VIR_A"]
-        ]
-        body += [sun, moon]
-
-        mask = np.zeros_like(times, dtype=bool)
-
-        for b_ in body:
-            mask |= transit_flag(b_, times, nsigma=self.transit_width)
-
-        mask |= daytime_flag(times)
-
-        return mask
->>>>>>> ccdfe4a7
 
 
 class RFISensitivityMask(dflagging.RFISensitivityMask):
