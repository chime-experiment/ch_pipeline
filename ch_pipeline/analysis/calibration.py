"""Tasks for calibrating the data."""

import json

import caput.time as ctime
import numpy as np
import scipy.signal
<<<<<<< HEAD
from scipy import interpolate
from scipy.constants import c as speed_of_light
from mpi4py import MPI

from caput import config, memh5
from caput import mpiarray, mpiutil
from caput import weighted_median

from ch_util import andata
from ch_util import tools
from ch_util import ephemeris
from ch_util import ni_utils
from ch_util import cal_utils
from ch_util import fluxcat
from ch_util import finder
from ch_util import rfi

from draco.core import task, containers
from draco.util import _fast_tools
=======
from caput import config, memh5, mpiarray, mpiutil, weighted_median
from ch_ephem import coord, sources
from ch_ephem.observers import chime
from ch_util import andata, cal_utils, ephemeris, finder, fluxcat, ni_utils, rfi, tools
from draco.core import containers, task
from draco.util import _fast_tools
from mpi4py import MPI
from scipy import interpolate
from scipy.constants import c as speed_of_light
>>>>>>> 6a23b7a0

from ..core import containers as ccontainers
from ..core.dataquery import _DEFAULT_NODE_SPOOF


def _extract_diagonal(utmat, axis=1):
    """Extract the diagonal elements of an upper triangular array.

    Parameters
    ----------
    utmat : np.ndarray[..., nprod, ...]
        Upper triangular array.
    axis : int, optional
        Axis of array that is upper triangular.

    Returns
    -------
    diag : np.ndarray[..., ninput, ...]
        Diagonal of the array.
    """
    # Estimate nside from the array shape
    nside = int((2 * utmat.shape[axis]) ** 0.5)

    # Check that this nside is correct
    if utmat.shape[axis] != (nside * (nside + 1) // 2):
        msg = (
            "Array length (%i) of axis %i does not correspond upper triangle\
                of square matrix"
            % (utmat.shape[axis], axis)
        )
        raise RuntimeError(msg)

    # Find indices of the diagonal
    diag_ind = [tools.cmap(ii, ii, nside) for ii in range(nside)]

    # Construct slice objects representing the axes before and after the product axis
    slice0 = (np.s_[:],) * axis
    slice1 = (np.s_[:],) * (len(utmat.shape) - axis - 1)

    # Extract wanted elements with a giant slice
    sl = (*slice0, diag_ind, *slice1)

    return utmat[sl]


def solve_gain(data, feeds=None, norm=None):
    """Calculate gain from largest eigenvector.

    Step through each time/freq pixel, generate a Hermitian matrix,
    perform eigendecomposition, iteratively replacing the diagonal
    elements with a low-rank approximation, and calculate complex gains
    from the largest eigenvector.

    Parameters
    ----------
    data : np.ndarray[nfreq, nprod, ntime]
        Visibility array to be decomposed
    feeds : list
        Which feeds to include. If :obj:`None` include all feeds.
    norm : np.ndarray[nfreq, nfeed, ntime], optional
        Array to use for weighting.

    Returns
    -------
    evalue : np.ndarray[nfreq, nfeed, ntime]
        Eigenvalues obtained from eigenvalue decomposition
        of the visibility matrix.
    gain : np.ndarray[nfreq, nfeed, ntime]
        Gain solution for each feed, time, and frequency
    gain_error : np.ndarray[nfreq, nfeed, ntime]
        Error on the gain solution for each feed, time, and frequency
    """
    # Turn into numpy array to avoid any unfortunate indexing issues
    data = data[:].local_array

    # Calcuate the number of feeds in the data matrix
    tfeed = int((2 * data.shape[1]) ** 0.5)

    # If not set, create the list of included feeds (i.e. all feeds)
    feeds = np.array(feeds) if feeds is not None else np.arange(tfeed)
    nfeed = len(feeds)

    # Create empty arrays to store the outputs
    gain = np.zeros((data.shape[0], nfeed, data.shape[-1]), np.complex64)
    gain_error = np.zeros((data.shape[0], nfeed, data.shape[-1]), np.float32)
    evalue = np.zeros((data.shape[0], nfeed, data.shape[-1]), np.float32)

    # Set up normalisation matrix
    if norm is None:
        norm = (_extract_diagonal(data, axis=1).real) ** 0.5
        norm = tools.invert_no_zero(norm)
        norm = norm[:, feeds]

    elif norm.shape != gain.shape:
        ValueError(
            f"Input normalization matrix has shape {norm.shape}, "
            f"should have shape {gain.shape}."
        )

    # Pre-generate the array of inverted norms
    inv_norm = tools.invert_no_zero(norm)

    # Initialise a temporary array for unpacked products
    cd = np.zeros((nfeed, nfeed), dtype=data.dtype)

    # Iterate over frequency/time and solve gains
    for fi in range(data.shape[0]):
        for ti in range(data.shape[-1]):
            # Skip if all zeros
            if not np.any(data[fi, :, ti]):
                continue

            # Unpack visibility and normalisation array into square matrix
            _fast_tools._unpack_product_array_fast(
                data[fi, :, ti].copy(), cd, feeds, tfeed
            )

            # Apply weighting
            w = norm[fi, :, ti]
            cd *= np.outer(w, w.conj())

            # Skip if any non-finite values
            if not np.isfinite(cd).all():
                continue

            # Solve for eigenvectors and eigenvalues
            evals, evecs = tools.eigh_no_diagonal(cd, niter=5)

            # Construct gain solutions
            if evals[-1] > 0:
                sign0 = 1.0 - 2.0 * (evecs[0, -1].real < 0.0)
                gain[fi, :, ti] = (
                    sign0 * inv_norm[fi, :, ti] * evecs[:, -1] * evals[-1] ** 0.5
                )

                gain_error[fi, :, ti] = (
                    inv_norm[fi, :, ti]
                    * 1.4826
                    * np.median(np.abs(evals[:-1] - np.median(evals[:-1])))
                    / evals[-1] ** 0.5
                )

                evalue[fi, :, ti] = evals

            # Solve for eigenvectors
            # evals, evecs = tools.eigh_no_diagonal(cd, niter=5, eigvals=(nfeed - 2, nfeed - 1))

            # Construct dynamic range and gain, but only if the two highest
            # eigenvalues are positive. If not, we just let the gain and dynamic
            # range stay as zero.
            # if evals[-1] > 0 and evals[-2] > 0:
            #     dr[fi, ti] = evals[-1] / evals[-2]
            #     gain[fi, :, ti] = inv_norm[fi, :, ti] * evecs[:, -1] * evals[-1]**0.5

    return evalue, gain, gain_error


def interp_gains(trans_times, gain_mat, times, axis=-1):
    """Linearly interpolates gain solutions in sidereal day.

    Parameters
    ----------
    trans_times : array_like
        Unix time of object transit
    gain_mat : array_like
        Array of gains shaped (freq, ncorr, ndays)
    times : array_like
        Timestamps onto which gain solution is interpolated
    axis : int
        Axis along which to interpolate.

    Returns
    -------
    Array of interpolated gains
    """
    f = interpolate.interp1d(
        trans_times, gain_mat, kind="linear", axis=axis, bounds_error=False
    )

    gains = f(times)
    gains[..., times < trans_times[0]] = gain_mat[..., 0, np.newaxis]
    gains[..., times > trans_times[-1]] = gain_mat[..., -1, np.newaxis]

    return gains


def _cdiff(ts, dt):
    """Subtract the average of two nearby points from every point in the timestream."""
    if dt is None:
        return ts

    return ts - 0.5 * (np.roll(ts, dt, axis=-1) + np.roll(ts, -dt, axis=-1))


def _adiff(ts, dt):
    """Subtract the average of the first dt points and last dt points from every point."""
    if dt is None:
        return ts

    return (
        ts
        - 0.5
        * (np.mean(ts[..., :dt], axis=-1) + np.mean(ts[..., -dt:], axis=-1))[
            ..., np.newaxis
        ]
    )


def _contiguous_flag(flag, centre=None):
    """Flag everything outside the contiguous unflagged region around centre."""
    nelem = flag.shape[-1]
    shp = flag.shape[:-1]

    if centre is None:
        centre = nelem / 2

    for index in np.ndindex(*shp):
        for ii in range(centre, nelem, 1):
            if not flag[index][ii]:
                flag[index][ii:] = False
                continue

        for ii in range(centre, -1, -1):
            if not flag[index][ii]:
                flag[index][:ii] = False
                continue

    return flag


class NoiseSourceFold(task.SingleTask):
    """Fold the noise source for synced data.

    Attributes
    ----------
    period : int, optional
        Period of the noise source in integration samples.
    phase : list, optional
        Phase of noise source on sample.
    """

    period = config.Property(proptype=int, default=None)
    phase = config.Property(proptype=list, default=[])
    only_off = config.Property(proptype=bool, default=False)

    def process(self, ts):
        """Fold on the noise source and generate a gated dataset.

        Parameters
        ----------
        ts : andata.CorrData object
            Timestream to fold on.

        Returns
        -------
        folded_ts : andata.CorrData
            Timestream with a gated_vis0 dataset containing the noise
            source data.
        """
        if (self.period is None) or (not self.phase):
            ni_params = None
        else:
            ni_params = {"ni_period": self.period, "ni_on_bins": self.phase}

        return ni_utils.process_synced_data(
            ts, ni_params=ni_params, only_off=self.only_off
        )


class NoiseInjectionCalibration(task.MPILoggedTask):
    """Calibration using noise injection.

    Attributes
    ----------
    nchannels : int, optional
        Number of channels (default 16).
    ch_ref : int in the range 0 <= ch_ref <= Nchannels-1, optional
        Reference channel (default 0).
    fbin_ref : int, optional
        Reference frequency bin
    decimate_only : bool, optional
        If set (not default), then we do not apply the gain solution
        and return a decimated but uncalibrated timestream.

    .. deprecated:: pass1G
        This calibration technique only works on old data from before Pass 1G.
        For more recent data, look at :class:`GatedNoiseCalibration`.
    """

    nchannels = config.Property(proptype=int, default=16)
    ch_ref = config.Property(proptype=int, default=None)
    fbin_ref = config.Property(proptype=int, default=None)

    decimate_only = config.Property(proptype=bool, default=False)

    def setup(self, inputmap):
        """Use the input map to set up the calibrator.

        Parameters
        ----------
        inputmap : list of :class:`tools.CorrInputs`
            Describing the inputs to the correlator.
        """
        self.ch_ref = tools.get_noise_channel(inputmap)
        self.log.debug("Using input=%i as noise channel", self.ch_ref)

    def next(self, ts):
        """Find gains from noise injection data and apply them to visibilities.

        Parameters
        ----------
        ts : containers.TimeStream
            Parallel timestream class containing noise injection data.

        Returns
        -------
        cts : containers.CalibratedTimeStream
            Timestream with calibrated (decimated) visibilities, gains and
            respective timestamps.
        """
        # This method should derive the gains from the data as it comes in,
        # and apply the corrections to rigidise the data
        #
        # The data will come be received as a containers.TimeStream type. In
        # some ways this looks a little like AnData, but it works in parallel

        # Ensure that we are distributed over frequency

        ts.redistribute("freq")

        # Create noise injection data object from input timestream
        nidata = ni_utils.ni_data(ts, self.nchannels, self.ch_ref, self.fbin_ref)

        # Decimated visibilities without calibration
        vis_uncal = nidata.vis_off_dec

        # Timestamp corresponding to decimated visibilities
        timestamp = nidata.timestamp_dec

        # Find gains
        nidata.get_ni_gains()
        gain = nidata.ni_gains

        # Correct decimated visibilities
        if self.decimate_only:
            vis = vis_uncal.copy()
        else:  # Apply the gain solution
            gain_inv = tools.invert_no_zero(gain)
            vis = tools.apply_gain(vis_uncal, gain_inv)

        # Calculate dynamic range
        ev = ni_utils.sort_evalues_mag(nidata.ni_evals)  # Sort evalues
        dr = abs(ev[:, -1, :] / ev[:, -2, :])
        dr = dr[:, np.newaxis, :]

        # Turn vis, gains and dr into MPIArray
        vis = mpiarray.MPIArray.wrap(vis, axis=0, comm=ts.comm)
        gain = mpiarray.MPIArray.wrap(gain, axis=0, comm=ts.comm)
        dr = mpiarray.MPIArray.wrap(dr, axis=0, comm=ts.comm)

        # Create NoiseInjTimeStream
        cts = containers.TimeStream(
            timestamp,
            ts.freq,
            vis.global_shape[1],
            comm=vis.comm,
            copy_attrs=ts,
            gain=True,
        )

        cts.vis[:] = vis
        cts.gain[:] = gain
        cts.gain_dr[:] = dr
        cts.common["input"] = ts.input

        cts.redistribute(0)

        return cts


class GatedNoiseCalibration(task.SingleTask):
    """Calibration using noise injection.

    Attributes
    ----------
    norm : ['gated', 'off', 'identity']
        Specify what to use to normalise the matrix.
    """

    norm = config.Property(proptype=str, default="off")

    def process(self, ts, inputmap):
        """Find gains from noise injection data and apply them to visibilities.

        Parameters
        ----------
        ts : andata.CorrData
            Parallel timestream class containing noise injection data.
        inputmap : list of CorrInputs
            List describing the inputs to the correlator.

        Returns
        -------
        ts : andata.CorrData
            Timestream with calibrated (decimated) visibilities, gains and
            respective timestamps.
        """
        # Ensure that we are distributed over frequency
        ts.redistribute("freq")

        # Figure out which input channel is the noise source (used as gain reference)
        noise_channel = tools.get_noise_channel(inputmap)

        # Get the norm matrix
        if self.norm == "gated":
            norm_array = (
                _extract_diagonal(ts.datasets["gated_vis0"][:].local_array) ** 0.5
            )
            norm_array = tools.invert_no_zero(norm_array)
        elif self.norm == "off":
            norm_array = _extract_diagonal(ts.vis[:].local_array) ** 0.5
            norm_array = tools.invert_no_zero(norm_array)

            # Extract the points with zero weight (these will get zero norm)
            w = _extract_diagonal(ts.weight[:].local_array) > 0
            w[:, noise_channel] = True  # Make sure we keep the noise channel though!

            norm_array *= w

        elif self.norm == "none":
            norm_array = np.ones(
                (ts.vis[:].local_shape[0], ts.ninput, ts.ntime), dtype=np.uint8
            )
        else:
            raise RuntimeError("Value of norm not recognised.")

        # Take a view now to avoid some MPI issues
        gate_view = ts.datasets["gated_vis0"][:].local_array

        # Find gains with the eigenvalue method
        evalue, gain = solve_gain(gate_view, norm=norm_array)[0:2]
        dr = evalue[:, -1, :] * tools.invert_no_zero(evalue[:, -2, :])

        # Normalise by the noise source channel
        gain *= tools.invert_no_zero(gain[:, np.newaxis, noise_channel, :])
        gain = np.nan_to_num(gain)

        # Create container from gains
        gain_data = containers.GainData(axes_from=ts)
        gain_data.add_dataset("weight")

        # Copy data into container
        gain_data.gain[:] = gain
        gain_data.weight[:] = dr[:, np.newaxis, :]

        return gain_data


class DetermineSourceTransit(task.SingleTask):
    """Determine the sources that are transiting within time range covered by container.

    Attributes
    ----------
    source_list : list of str
        List of source names to consider.  If not specified, all sources
        contained in `ch_ephem.sources.source_dictionary` will be considered.
    freq : float
        Frequency in MHz.  Sort the sources by the flux at this frequency.
    require_transit: bool
        If this is True and a source transit is not found in the container,
        then the task will return None.
    """

    source_list = config.Property(proptype=list, default=[])
    freq = config.Property(proptype=float, default=600.0)
    require_transit = config.Property(proptype=bool, default=True)

    def setup(self):
        """Set list of sources, sorted by flux in descending order."""
        self.source_list = sorted(
            self.source_list or ephemeris.source_dictionary.keys(),
            key=lambda src: fluxcat.FluxCatalog[src].predict_flux(self.freq),
            reverse=True,
        )

    def process(self, sstream):
        """Add attributes to container describing source transit contained within.

        Parameters
        ----------
        sstream : containers.SiderealStream, containers.TimeStream, or equivalent
            Container covering the source transit.

        Returns
        -------
        sstream : containers.SiderealStream, containers.TimeStream, or equivalent
            Container covering the source transit, now with `source_name` and
            `transit_time` attributes.
        """
        # Determine the time covered by input container
        if "time" in sstream.index_map:
            timestamp = sstream.time
        else:
            lsd = sstream.attrs.get("lsd", sstream.attrs.get("csd"))
            timestamp = chime.lsd_to_unix(lsd + sstream.ra / 360.0)

        # Loop over sources and check if there is a transit within time range
        # covered by container.  If so, then add attributes describing that source
        # and break from the loop.
        contains_transit = False
        for src in self.source_list:
            transit_time = chime.transit_times(
                sources.source_dictionary[src], timestamp[0], timestamp[-1]
            )
            if transit_time.size > 0:
                self.log.info(
                    "Data stream contains %s transit on LSD %d."
                    % (src, chime.unix_to_lsd(transit_time[0]))
                )
                sstream.attrs["source_name"] = src
                sstream.attrs["transit_time"] = transit_time[0]
                contains_transit = True
                break

        if contains_transit or not self.require_transit:
            return sstream

        return None


class EigenCalibration(task.SingleTask):
    """Deteremine response of each feed to a point source.

    Extract the feed response from the real-time eigendecomposition
    of the N2 visibility matrix.  Flag frequencies that have low dynamic
    range, orthogonalize the polarizations, fringestop, and reference
    the phases appropriately.

    Attributes
    ----------
    source : str
        Name of the source (same format as `sources.source_dictionary`).
    eigen_ref : int
        Index of the feed that is current phase reference of the eigenvectors.
    phase_ref : list
        Two element list that indicates the chan_id of the feeds to use
        as phase reference for the [Y, X] polarisation.
    med_phase_ref : bool
        Overides `phase_ref`, instead referencing the phase with respect
        to the median value over feeds of a given polarisation.
    neigen : int
        Number of eigenvalues to include in the orthogonalization.
    max_hour_angle : float
        The maximum hour angle in degrees to consider in the analysis.
        Hour angles between [window * max_hour_angle, max_hour_angle] will
        be used for the determination of the off source eigenvalue.
    window : float
        Fraction of the maximum hour angle considered still on source.
    dyn_rng_threshold : float
        Ratio of the second largest eigenvalue on source to the largest eigenvalue
        off source below which frequencies and times will be considered contaminated
        and discarded from further analysis.
    telescope_rotation : float
        Rotation of the telescope from true north in degrees.  A positive rotation is
        anti-clockwise when looking down at the telescope from the sky.
    """

    source = config.Property(default=None)
    eigen_ref = config.Property(proptype=int, default=0)
    phase_ref = config.Property(proptype=list, default=[1152, 1408])
    med_phase_ref = config.Property(proptype=bool, default=False)
    neigen = config.Property(proptype=int, default=2)
    max_hour_angle = config.Property(proptype=float, default=10.0)
    window = config.Property(proptype=float, default=0.75)
    dyn_rng_threshold = config.Property(proptype=float, default=3.0)
    telescope_rotation = config.Property(proptype=float, default=chime.rotation)

    def process(self, data, inputmap):
        """Determine feed response from eigendecomposition.

        Parameters
        ----------
        data : andata.CorrData
            CorrData object that contains the chimecal acquisition datasets,
            specifically vis, weight, erms, evec, and eval.
        inputmap : list of CorrInput's
            List describing the inputs as ordered in data.

        Returns
        -------
        response : containers.SiderealStream
            Response of each feed to the point source.
        """
        # Ensure that we are distributed over frequency
        data.redistribute("freq")

        # Determine local dimensions
        nfreq, neigen, ninput, ntime = data.datasets["evec"].local_shape

        # Find the local frequencies
        freq = data.freq[data.vis[:].local_bounds]

        # Determine source name.  If not provided as config property, then check data attributes.
        source_name = self.source or data.attrs.get("source_name", None)
        if source_name is None:
            raise ValueError(
                "The source name must be specified as a configuration property "
                "or added to input container attributes by an earlier task."
            )

        # Compute flux of source
        source_obj = fluxcat.FluxCatalog[source_name]
        inv_rt_flux_density = tools.invert_no_zero(
            np.sqrt(source_obj.predict_flux(freq))
        )

        # Determine source coordinates
        ttrans = chime.transit_times(source_obj.skyfield, data.time[0])[0]
        csd = int(np.floor(chime.unix_to_lsd(ttrans)))

        src_ra, src_dec = coord.object_coords(
            source_obj.skyfield, date=ttrans, deg=True
        )

        ra = chime.unix_to_lsa(data.time)

        ha = ra - src_ra
        ha = ((ha + 180.0) % 360.0) - 180.0
        ha = np.radians(ha)

        max_ha_off_source = np.minimum(
            np.max(np.abs(ha)), np.radians(self.max_hour_angle)
        )
        min_ha_off_source = self.window * max_ha_off_source
        off_source = (np.abs(ha) >= min_ha_off_source) & (
            np.abs(ha) <= max_ha_off_source
        )

        itrans = np.argmin(np.abs(ha))

        src_dec = np.radians(src_dec)
        lat = np.radians(chime.latitude)

        # Dereference datasets
        evec = data.datasets["evec"][:].local_array
        evalue = data.datasets["eval"][:].local_array
        erms = data.datasets["erms"][:].local_array
        vis = data.datasets["vis"][:].local_array
        weight = data.flags["vis_weight"][:].local_array

        # Check for negative autocorrelations (bug observed in older data)
        negative_auto = vis.real < 0.0
        if np.any(negative_auto):
            vis[negative_auto] = 0.0 + 0.0j
            weight[negative_auto] = 0.0

        # Find inputs that were not included in the eigenvalue decomposition
        eps = 10.0 * np.finfo(evec.dtype).eps
        evec_all_zero = np.all(np.abs(evec[:, 0]) < eps, axis=(0, 2))

        input_flags = np.zeros(ninput, dtype=bool)
        for ii in range(ninput):
            input_flags[ii] = np.logical_not(
                mpiutil.allreduce(evec_all_zero[ii], op=MPI.LAND, comm=data.comm)
            )

        self.log.info(
            "%d inputs missing from eigenvalue decomposition." % np.sum(~input_flags)
        )

        # Check that we have data for the phase reference
        for ref in self.phase_ref:
            if not input_flags[ref]:
                ValueError(
                    "Requested phase reference (%d) "
                    "was not included in decomposition." % ref
                )

        # Update input_flags to include feeds not present in database
        for idf, inp in enumerate(inputmap):
            if not tools.is_chime(inp):
                input_flags[idf] = False

        # Determine x and y pol index
        xfeeds = np.array(
            [
                idf
                for idf, inp in enumerate(inputmap)
                if input_flags[idf] and tools.is_array_x(inp)
            ]
        )
        yfeeds = np.array(
            [
                idf
                for idf, inp in enumerate(inputmap)
                if input_flags[idf] and tools.is_array_y(inp)
            ]
        )

        pol = [yfeeds, xfeeds]
        npol = len(pol)

        phase_ref_by_pol = [
            pol[pp].tolist().index(self.phase_ref[pp]) for pp in range(npol)
        ]

        # Create new product map for the output container that has `input_b` set to
        # the phase reference feed.  Necessary to apply the timing correction later.
        prod = np.copy(data.prod)
        for pp, feeds in enumerate(pol):
            prod["input_b"][feeds] = self.phase_ref[pp]

        # Compute distances
        tools.change_chime_location(rotation=self.telescope_rotation)
        dist = tools.get_feed_positions(inputmap)
        for pp, feeds in enumerate(pol):
            dist[feeds, :] -= dist[self.phase_ref[pp], np.newaxis, :]

        # Check for feeds that do not have a valid distance (feedpos are set to nan)
        no_distance = np.flatnonzero(np.any(np.isnan(dist), axis=1))
        if (no_distance.size > 0) and np.any(input_flags[no_distance]):
            raise RuntimeError(
                f"Do not have positions for feeds: {no_distance[input_flags[no_distance]]!s}"
            )

        # Determine the number of eigenvalues to include in the orthogonalization
        neigen = min(max(npol, self.neigen), neigen)

        # Calculate dynamic range
        eval0_off_source = np.median(evalue[:, 0, off_source], axis=-1)

        dyn = evalue[:, 1, :] * tools.invert_no_zero(eval0_off_source[:, np.newaxis])

        # Determine frequencies and times to mask
        not_rfi = ~rfi.frequency_mask(freq)
        not_rfi = not_rfi[:, np.newaxis]

        self.log.info(
            f"Using a dynamic range threshold of {self.dyn_rng_threshold:.2f}."
        )
        dyn_flag = dyn > self.dyn_rng_threshold

        converged = erms > 0.0

        flag = converged & dyn_flag & not_rfi

        # Calculate base error
        base_err = erms[:, np.newaxis, :]

        # Check for sign flips
        ref_resp = evec[:, 0:neigen, self.eigen_ref, :]

        sign0 = 1.0 - 2.0 * (ref_resp.real < 0.0)

        # Check that we have the correct reference feed
        if np.any(np.abs(ref_resp.imag) > eps):
            ValueError("Reference feed %d is incorrect." % self.eigen_ref)

        # Create output container
        response = containers.SiderealStream(
            ra=ra,
            prod=prod,
            stack=None,
            attrs_from=data,
            axes_from=data,
            distributed=data.distributed,
            comm=data.comm,
        )

        response.input_flags[:] = input_flags[:, np.newaxis]

        # Create attributes identifying the transit
        response.attrs["source_name"] = source_name
        response.attrs["transit_time"] = ttrans
        response.attrs["lsd"] = csd
        response.attrs["tag"] = "%s_lsd_%d" % (source_name.lower(), csd)

        # Add an attribute that indicates if the transit occured during the daytime
        is_daytime = 0
        solar_rise = chime.solar_rising(ttrans - 86400.0)
        for sr in solar_rise:
            ss = chime.solar_setting(sr)[0]
            if (ttrans >= sr) and (ttrans <= ss):
                is_daytime = 1
                break
        response.attrs["daytime_transit"] = is_daytime

        # Dereference the output datasets
        out_vis = response.vis[:]
        out_weight = response.weight[:]

        # Loop over polarizations
        for pp, feeds in enumerate(pol):
            # Create the polarization masking vector
            P = np.zeros((1, ninput, 1), dtype=np.float64)
            P[:, feeds, :] = 1.0

            # Loop over frequencies
            for ff in range(nfreq):
                ww = weight[ff, feeds, :]

                # Normalize by eigenvalue and correct for pi phase flips in process.
                resp = (
                    sign0[ff, :, np.newaxis, :]
                    * evec[ff, 0:neigen, :, :]
                    * np.sqrt(evalue[ff, 0:neigen, np.newaxis, :])
                )

                # Rotate to single-pol response
                # Move time to first axis for the matrix multiplication
                invL = tools.invert_no_zero(
                    np.rollaxis(evalue[ff, 0:neigen, np.newaxis, :], -1, 0)
                )
                UT = np.rollaxis(resp, -1, 0)
                U = np.swapaxes(UT, -1, -2)

                mu, vp = np.linalg.eigh(np.matmul(UT.conj(), P * U))

                rsign0 = 1.0 - 2.0 * (vp[:, 0, np.newaxis, :].real < 0.0)

                resp = mu[:, np.newaxis, :] * np.matmul(U, rsign0 * vp * invL)

                # Extract feeds of this pol
                # Transpose so that time is back to last axis
                resp = resp[:, feeds, -1].T

                # Compute error on response
                dataflg = (
                    flag[ff, np.newaxis, :]
                    & (np.abs(resp) > 0.0)
                    & (ww > 0.0)
                    & np.isfinite(ww)
                ).astype(np.float32)

                resp_err = (
                    dataflg
                    * base_err[ff, :, :]
                    * np.sqrt(vis[ff, feeds, :].real)
                    * tools.invert_no_zero(np.sqrt(mu[np.newaxis, :, -1]))
                )

                # Reference to specific input
                resp *= np.exp(
                    -1.0j * np.angle(resp[phase_ref_by_pol[pp], np.newaxis, :])
                )

                # Fringestop
                lmbda = speed_of_light * 1e-6 / freq[ff]

                resp *= tools.fringestop_phase(
                    ha[np.newaxis, :],
                    lat,
                    src_dec,
                    dist[feeds, 0, np.newaxis] / lmbda,
                    dist[feeds, 1, np.newaxis] / lmbda,
                )

                # Normalize by source flux
                resp *= inv_rt_flux_density[ff]
                resp_err *= inv_rt_flux_density[ff]

                # If requested, reference phase to the median value
                if self.med_phase_ref:
                    phi0 = np.angle(resp[:, itrans, np.newaxis])
                    resp *= np.exp(-1.0j * phi0)
                    resp *= np.exp(
                        -1.0j * np.median(np.angle(resp), axis=0, keepdims=True)
                    )
                    resp *= np.exp(1.0j * phi0)

                out_vis[ff, feeds, :] = resp
                out_weight[ff, feeds, :] = tools.invert_no_zero(resp_err**2)

        return response


class TransitFit(task.SingleTask):
    """Fit model to the transit of a point source.

    Multiple model choices are available and can be specified through the `model`
    config property.  Default is `gauss_amp_poly_phase`, a nonlinear fit
    of a gaussian in amplitude and a polynomial in phase to the complex data.
    There is also `poly_log_amp_poly_phase`, an iterative weighted least squares
    fit of a polynomial to log amplitude and phase.  The type of polynomial can be
    chosen through the `poly_type`, `poly_deg_amp`, and `poly_deg_phi` config properties.

    Attributes
    ----------
    model : str
        Name of the model to fit.  One of 'gauss_amp_poly_phase' or
        'poly_log_amp_poly_phase'.
    nsigma : float
        Number of standard deviations away from transit to fit.
    absolute_sigma : bool
        Set to True if the errors provided are absolute.  Set to False if
        the errors provided are relative, in which case the parameter covariance
        will be scaled by the chi-squared per degree-of-freedom.
    poly_type : str
        Type of polynomial.  Either 'standard', 'hermite', or 'chebychev'.
        Relevant if `poly = True`.
    poly_deg_amp : int
        Degree of the polynomial to fit to amplitude.
        Relevant if `poly = True`.
    poly_deg_phi : int
        Degree of the polynomial to fit to phase.
        Relevant if `poly = True`.
    niter : int
        Number of times to update the errors using model amplitude.
        Relevant if `poly = True`.
    moving_window : int
        Number of standard deviations away from peak to fit.
        The peak location is updated with each iteration.
        Must be less than `nsigma`.  Relevant if `poly = True`.
    """

    model = config.enum(
        ["gauss_amp_poly_phase", "poly_log_amp_poly_phase"],
        default="gauss_amp_poly_phase",
    )
    nsigma = config.Property(
        proptype=(lambda x: x if x is None else float(x)), default=0.60
    )
    absolute_sigma = config.Property(proptype=bool, default=False)
    poly_type = config.Property(proptype=str, default="standard")
    poly_deg_amp = config.Property(proptype=int, default=5)
    poly_deg_phi = config.Property(proptype=int, default=5)
    niter = config.Property(proptype=int, default=5)
    moving_window = config.Property(
        proptype=(lambda x: x if x is None else float(x)), default=0.30
    )

    def setup(self):
        """Define model to fit to transit."""
        self.fit_kwargs = {"absolute_sigma": self.absolute_sigma}

        if self.model == "gauss_amp_poly_phase":
            self.ModelClass = cal_utils.FitGaussAmpPolyPhase
            self.model_kwargs = {
                "poly_type": self.poly_type,
                "poly_deg_phi": self.poly_deg_phi,
            }

        elif self.model == "poly_log_amp_poly_phase":
            self.ModelClass = cal_utils.FitPolyLogAmpPolyPhase
            self.model_kwargs = {
                "poly_type": self.poly_type,
                "poly_deg_amp": self.poly_deg_amp,
                "poly_deg_phi": self.poly_deg_phi,
            }
            self.fit_kwargs.update(
                {"niter": self.niter, "moving_window": self.moving_window}
            )

        else:
            raise ValueError(
                f"Do not recognize model {self.model}.  Options are "
                "`gauss_amp_poly_phase` and `poly_log_amp_poly_phase`."
            )

    def process(self, response, inputmap):
        """Fit model to the point source response for each feed and frequency.

        Parameters
        ----------
        response : containers.SiderealStream
            SiderealStream covering the source transit.  Must contain
            `source_name` and `transit_time` attributes.
        inputmap : list of CorrInput's
            List describing the inputs as ordered in response.

        Returns
        -------
        fit : ccontainers.TransitFitParams
            Parameters of the model fit and their covariance.
        """
        # Ensure that we are distributed over frequency
        response.redistribute("freq")

        # Determine local dimensions
        nfreq, ninput, nra = response.vis.local_shape

        # Find the local frequencies
        freq = response.freq[response.vis[:].local_bounds]

        # Calculate the hour angle using the source and transit time saved to attributes
        source_obj = sources.source_dictionary[response.attrs["source_name"]]
        ttrans = response.attrs["transit_time"]

        src_ra, src_dec = coord.object_coords(source_obj, date=ttrans, deg=True)

        ha = response.ra[:] - src_ra
        ha = ((ha + 180.0) % 360.0) - 180.0

        # Determine the fit window
        input_flags = np.any(response.input_flags[:], axis=-1)

        xfeeds = np.array(
            [
                idf
                for idf, inp in enumerate(inputmap)
                if input_flags[idf] and tools.is_array_x(inp)
            ]
        )
        yfeeds = np.array(
            [
                idf
                for idf, inp in enumerate(inputmap)
                if input_flags[idf] and tools.is_array_y(inp)
            ]
        )

        pol = {"X": xfeeds, "Y": yfeeds}

        sigma = np.zeros((nfreq, ninput), dtype=np.float32)
        for pstr, feed in pol.items():
            sigma[:, feed] = cal_utils.guess_fwhm(
                freq, pol=pstr, dec=np.radians(src_dec), sigma=True, voltage=True
            )[:, np.newaxis]

        # Dereference datasets
        vis = response.vis[:].local_array
        weight = response.weight[:].local_array
        err = np.sqrt(tools.invert_no_zero(weight))

        # Flag data that is outside the fit window set by nsigma config parameter
        if self.nsigma is not None:
            err *= (
                np.abs(ha[np.newaxis, np.newaxis, :])
                <= (self.nsigma * sigma[:, :, np.newaxis])
            ).astype(err.dtype)

        # Instantiate the model fitter
        model = self.ModelClass(**self.model_kwargs)

        # Fit the model
        model.fit(ha, vis, err, width=sigma, **self.fit_kwargs)

        # Create an output container
        fit = ccontainers.TransitFitParams(
            param=model.parameter_names,
            component=model.component,
            axes_from=response,
            attrs_from=response,
            distributed=response.distributed,
            comm=response.comm,
        )

        fit.add_dataset("chisq")
        fit.add_dataset("ndof")

        # Transfer fit information to container attributes
        fit.attrs["model_kwargs"] = json.dumps(model.model_kwargs)
        fit.attrs["model_class"] = ".".join(
            [getattr(self.ModelClass, key) for key in ["__module__", "__name__"]]
        )

        # Save datasets
        fit.parameter[:] = model.param[:]
        fit.parameter_cov[:] = model.param_cov[:]
        fit.chisq[:] = model.chisq[:]
        fit.ndof[:] = model.ndof[:]

        return fit


class GainFromTransitFit(task.SingleTask):
    """Determine gain by evaluating the best-fit model for the point source transit.

    Attributes
    ----------
    evaluate : str
        Evaluate the model at this location, either 'transit' or 'peak'.
    chisq_per_dof_threshold : float
        Set gain and weight to zero if the chisq per degree of freedom
        of the fit is less than this threshold.
    alpha : float
        Use confidence level 1 - alpha for the uncertainty on the gain.
    """

    evaluate = config.enum(["transit", "peak"], default="transit")
    chisq_per_dof_threshold = config.Property(proptype=float, default=20.0)
    alpha = config.Property(proptype=float, default=0.32)

    def process(self, fit):
        """Determine gain from best-fit model.

        Parameters
        ----------
        fit : ccontainers.TransitFitParams
            Parameters of the model fit and their covariance.
            Must also contain 'model_class' and 'model_kwargs'
            attributes that can be used to evaluate the model.

        Returns
        -------
        gain : containers.StaticGainData
            Gain and uncertainty on the gain.
        """
        from pydoc import locate

        # Distribute over frequency
        fit.redistribute("freq")

        nfreq, ninput, _ = fit.parameter.local_shape

        # Import the function for evaluating the model and keyword arguments
        ModelClass = locate(fit.attrs["model_class"])
        model_kwargs = json.loads(fit.attrs["model_kwargs"])

        # Create output container
        out = containers.StaticGainData(
            axes_from=fit, attrs_from=fit, distributed=fit.distributed, comm=fit.comm
        )
        out.add_dataset("weight")

        # Dereference datasets
        param = fit.parameter[:].local_array
        param_cov = fit.parameter_cov[:].local_array
        chisq = fit.chisq[:].local_array
        ndof = fit.ndof[:].local_array

        chisq_per_dof = chisq * tools.invert_no_zero(ndof.astype(np.float32))

        gain = out.gain[:]
        weight = out.weight[:]

        # Instantiate the model object
        model = ModelClass(
            param=param, param_cov=param_cov, chisq=chisq, ndof=ndof, **model_kwargs
        )

        # Suppress numpy floating errors
        with np.errstate(all="ignore"):
            # Determine hour angle of evaluation
            if self.evaluate == "peak":
                ha = model.peak()
                elementwise = True
            else:
                ha = 0.0
                elementwise = False

            # Predict model and uncertainty at desired hour angle
            g = model.predict(ha, elementwise=elementwise)

            gerr = model.uncertainty(ha, alpha=self.alpha, elementwise=elementwise)

            # Use convention that you multiply by gain to calibrate
            gain[:] = tools.invert_no_zero(g)
            weight[:] = tools.invert_no_zero(np.abs(gerr) ** 2) * np.abs(g) ** 4

            # Can occassionally get Infs when evaluating fits to anomalous data.
            # Replace with zeros. Also zero data where the chi-squared per
            # degree of freedom is greater than threshold.
            not_valid = ~(
                np.isfinite(gain)
                & np.isfinite(weight)
                & np.all(chisq_per_dof <= self.chisq_per_dof_threshold, axis=-1)
            )

            if np.any(not_valid):
                gain[not_valid] = 0.0 + 0.0j
                weight[not_valid] = 0.0

        return out


class FlagAmplitude(task.SingleTask):
    """Flag feeds and frequencies with outlier gain amplitude.

    Attributes
    ----------
    min_amp_scale_factor : float
        Flag feeds and frequencies where the amplitude of the gain
        is less than `min_amp_scale_factor` times the median amplitude
        over all feeds and frequencies.
    max_amp_scale_factor : float
        Flag feeds and frequencies where the amplitude of the gain
        is greater than `max_amp_scale_factor` times the median amplitude
        over all feeds and frequencies.
    nsigma_outlier : float
        Flag a feed at a particular frequency if the gain amplitude
        is greater than `nsigma_outlier` from the median value over
        all feeds of the same polarisation at that frequency.
    nsigma_med_outlier : float
        Flag a frequency if the median gain amplitude over all feeds of a
        given polarisation is `nsigma_med_outlier` away from the local median.
    window_med_outlier : int
        Number of frequency bins to use to determine the local median for
        the test outlined in the description of `nsigma_med_outlier`.
    threshold_good_freq: float
        If a frequency has less than this fraction of good inputs, then
        it is considered bad and the data for all inputs is flagged.
    threshold_good_input : float
        If an input has less than this fraction of good frequencies, then
        it is considered bad and the data for all frequencies is flagged.
        Note that the fraction is relative to the number of frequencies
        that pass the test described in `threshold_good_freq`.
    valid_gains_frac_good_freq : float
        If the fraction of frequencies that remain after flagging is less than
        this value, then the task will return None and the processing of the
        sidereal day will not proceed further.
    """

    min_amp_scale_factor = config.Property(proptype=float, default=0.05)
    max_amp_scale_factor = config.Property(proptype=float, default=20.0)
    nsigma_outlier = config.Property(proptype=float, default=10.0)
    nsigma_med_outlier = config.Property(proptype=float, default=10.0)
    window_med_outlier = config.Property(proptype=int, default=24)
    threshold_good_freq = config.Property(proptype=float, default=0.70)
    threshold_good_input = config.Property(proptype=float, default=0.80)
    valid_gains_frac_good_freq = config.Property(proptype=float, default=0.0)

    def process(self, gain, inputmap):
        """Set weight to zero for feeds and frequencies with outlier gain amplitude.

        Parameters
        ----------
        gain : containers.StaticGainData
            Gain derived from point source transit.
        inputmap : list of CorrInput's
            List describing the inputs as ordered in gain.

        Returns
        -------
        gain : containers.StaticGainData
            The input gain container with modified weights.
        """
        # Distribute over frequency
        gain.redistribute("freq")

        nfreq, ninput = gain.gain.local_shape

        sfreq = gain.gain.local_offset[0]
        efreq = sfreq + nfreq

        # Dereference datasets
        flag = gain.weight[:].local_array > 0.0
        amp = np.abs(gain.gain[:].local_array)

        # Determine x and y pol index
        xfeeds = np.array(
            [idf for idf, inp in enumerate(inputmap) if tools.is_array_x(inp)]
        )
        yfeeds = np.array(
            [idf for idf, inp in enumerate(inputmap) if tools.is_array_y(inp)]
        )
        pol = [yfeeds, xfeeds]
        polstr = ["Y", "X"]

        # Hard cutoffs on the amplitude
        med_amp = np.median(amp[flag])
        min_amp = med_amp * self.min_amp_scale_factor
        max_amp = med_amp * self.max_amp_scale_factor

        flag &= (amp >= min_amp) & (amp <= max_amp)

        # Flag outliers in amplitude for each frequency
        for pp, feeds in enumerate(pol):
            med_amp_by_pol = np.zeros(nfreq, dtype=np.float32)
            sig_amp_by_pol = np.zeros(nfreq, dtype=np.float32)

            for ff in range(nfreq):
                this_flag = flag[ff, feeds]

                if np.any(this_flag):
                    med, slow, shigh = cal_utils.estimate_directional_scale(
                        amp[ff, feeds[this_flag]]
                    )
                    lower = med - self.nsigma_outlier * slow
                    upper = med + self.nsigma_outlier * shigh

                    flag[ff, feeds] &= (amp[ff, feeds] >= lower) & (
                        amp[ff, feeds] <= upper
                    )

                    med_amp_by_pol[ff] = med
                    sig_amp_by_pol[ff] = (
                        0.5
                        * (shigh - slow)
                        / np.sqrt(np.sum(this_flag, dtype=np.float32))
                    )

            # Flag frequencies that are outliers with respect to local median
            if self.nsigma_med_outlier:
                # Collect med_amp_by_pol for all frequencies on rank 0
                if gain.comm.rank == 0:
                    full_med_amp_by_pol = np.zeros(gain.freq.size, dtype=np.float32)
                else:
                    full_med_amp_by_pol = None

                mpiutil.gather_local(
                    full_med_amp_by_pol,
                    med_amp_by_pol,
                    (sfreq,),
                    root=0,
                    comm=gain.comm,
                )

                # Flag outlier frequencies on rank 0
                not_outlier = None
                if gain.comm.rank == 0:
                    med_flag = full_med_amp_by_pol > 0.0

                    not_outlier = cal_utils.flag_outliers(
                        full_med_amp_by_pol,
                        med_flag,
                        window=self.window_med_outlier,
                        nsigma=self.nsigma_med_outlier,
                    )

                    self.log.info(
                        "Pol %s:  %d frequencies are outliers."
                        % (polstr[pp], np.sum(~not_outlier & med_flag, dtype=np.int64))
                    )

                # Broadcast outlier frequencies to other ranks
                not_outlier = gain.comm.bcast(not_outlier, root=0)
                gain.comm.Barrier()

                flag[:, feeds] &= not_outlier[sfreq:efreq, np.newaxis]

        # Determine bad frequencies
        flag_freq = (
            np.sum(flag, axis=1, dtype=np.float32) / float(ninput)
        ) > self.threshold_good_freq

        good_freq = list(sfreq + np.flatnonzero(flag_freq))
        good_freq = np.array(mpiutil.allreduce(good_freq, op=MPI.SUM, comm=gain.comm))

        flag &= flag_freq[:, np.newaxis]

        self.log.info("%d good frequencies after flagging amplitude." % good_freq.size)

        # If fraction of good frequencies is less than threshold, stop and return None
        frac_good_freq = good_freq.size / float(gain.freq.size)
        if frac_good_freq < self.valid_gains_frac_good_freq:
            self.log.info(
                f"Only {100.0 * frac_good_freq:0.1f}% of frequencies remain after flagging amplitude.  Will "
                "not process this sidereal day further."
            )
            return None

        # Determine bad inputs
        flag = mpiarray.MPIArray.wrap(flag, axis=0, comm=gain.comm)
        flag = flag.redistribute(1)

        fraction_good = np.sum(
            flag[good_freq, :], axis=0, dtype=np.float32
        ) * tools.invert_no_zero(float(good_freq.size))
        flag_input = fraction_good > self.threshold_good_input

        good_input = list(flag.local_offset[1] + np.flatnonzero(flag_input))
        good_input = np.array(mpiutil.allreduce(good_input, op=MPI.SUM, comm=gain.comm))

        flag[:] &= flag_input[np.newaxis, :]

        self.log.info("%d good inputs after flagging amplitude." % good_input.size)

        # Redistribute flags back over frequencies and update container
        flag = flag.redistribute(0)

        gain.weight[:] *= flag.astype(gain.weight.dtype)

        return gain


class InterpolateGainOverFrequency(task.SingleTask):
    """Replace gain at flagged frequencies with interpolated values.

    Uses a gaussian process regression to perform the interpolation
    with a Matern function describing the covariance between frequencies.

    Attributes
    ----------
    interp_scale : float
        Correlation length of the gain with frequency in MHz.
    in_place: bool
        Save the interpolated gains to the input container.
    """

    interp_scale = config.Property(proptype=float, default=30.0)
    in_place = config.Property(proptype=bool, default=False)

    def process(self, gain):
        """Interpolate the gain over the frequency axis.

        Parameters
        ----------
        gain : containers.StaticGainData
            Complex gains at single time.

        Returns
        -------
        gain : containers.StaticGainData
            Complex gains with flagged frequencies (`weight = 0.0`)
            replaced with interpolated values and `weight` dataset
            updated to reflect the uncertainty on the interpolation.
        """
        # Redistribute over input
        gain.redistribute("input")

        # Deference datasets
        g = gain.gain[:].local_array
        w = gain.weight[:].local_array

        # Determine flagged frequencies
        flag = w > 0.0

        # Interpolate the gain at non-flagged frequencies to the flagged frequencies
        ginterp, winterp = cal_utils.interpolate_gain_quiet(
            gain.freq[:], g, w, flag=flag, length_scale=self.interp_scale
        )

        if self.in_place:
            out = gain
        else:
            out = containers.StaticGainData(
                axes_from=gain,
                attrs_from=gain,
                distributed=gain.distributed,
                comm=gain.comm,
            )
            out.add_dataset("weight")
            out.redistribute("input")
            gain.redistribute("freq")

        # Replace the gain and weight datasets with the interpolated arrays
        # Note that the gain and weight for non-flagged frequencies have not changed
        out.gain[:] = ginterp
        out.weight[:] = winterp

        out.redistribute("freq")

        return out


class SiderealCalibration(task.SingleTask):
    """Use point source as a calibrator for a sidereal stack.

    Attributes
    ----------
    source : str
        Name of the point source to use as calibrator.
        Default CygA.
    model_fit : bool
        Fit a model to the point source transit.
        Default False.
    use_peak : bool
        Relevant if model_fit is True.  If set to True,
        estimate the gain as the response at the
        actual peak location. If set to False, estimate
        the gain as the response at the expected peak location.
        Default False.
    threshold : float
        Relevant if model_fit is True.  The model is only fit to
        time samples with dynamic range greater than threshold.
        Default is 3.
    """

    source = config.Property(proptype=str, default="CygA")
    model_fit = config.Property(proptype=bool, default=False)
    use_peak = config.Property(proptype=bool, default=False)
    threshold = config.Property(proptype=float, default=3.0)

    def process(self, sstream, inputmap, inputmask):
        """Determine calibration from a sidereal stream.

        Parameters
        ----------
        sstream : containers.SiderealStream
            Rigidized sidereal timestream to calibrate.
        inputmap : list of :class:`CorrInput`
            List describing the inputs as they are in the file.
        inputmask : ccontainers.CorrInputMask
            Mask indicating which correlator inputs to use in the
            eigenvalue decomposition.

        Returns
        -------
        gains : containers.PointSourceTransit or containers.StaticGainData
            Response of each feed to the point source and best-fit model
            (model_fit is True), or gains at the expected peak location
            (model_fit is False).
        """
        # Ensure that we are distributed over frequency
        sstream.redistribute("freq")

        # Get the local frequency axis
        nfreq = sstream.vis.local_shape[0]
        freq = sstream.freq["centre"][sstream.vis[:].local_bounds]

        # Fetch source
        source = sources.source_dictionary[self.source]

        # Estimate the RA at which the transiting source peaks
        peak_ra = coord.peak_ra(source, deg=True)

        # Find closest array index
        idx = np.argmin(np.abs(sstream.ra - peak_ra))

        # Fetch the transit into this visibility array
        # Cut out a snippet of the timestream
        slice_width_deg = 3.0 * cal_utils.guess_fwhm(
            400.0, pol="X", dec=source._dec, sigma=True
        )
        slice_width = int(slice_width_deg / np.median(np.abs(np.diff(sstream.ra))))
        slice_centre = slice_width
        st, et = idx - slice_width, idx + slice_width + 1

        vis_slice = sstream.vis[..., st:et].copy()
        ra_slice = sstream.ra[st:et]

        nra = vis_slice.shape[-1]

        # Determine good inputs
        nfeed = len(inputmap)
        good_input = np.arange(nfeed, dtype=np.int64)[
            inputmask.datasets["input_mask"][:]
        ]

        # Use input map to figure out which are the X and Y feeds
        xfeeds = np.array(
            [
                idx
                for idx, inp in enumerate(inputmap)
                if (idx in good_input) and tools.is_chime_x(inp)
            ]
        )
        yfeeds = np.array(
            [
                idx
                for idx, inp in enumerate(inputmap)
                if (idx in good_input) and tools.is_chime_y(inp)
            ]
        )

        self.log.info(
            "Performing sidereal calibration with %d/%d good feeds (%d xpol, %d ypol).",
            len(good_input),
            nfeed,
            len(xfeeds),
            len(yfeeds),
        )

        # Extract the diagonal (to be used for weighting)
        # prior to differencing on-source and off-source
        norm = np.sqrt(_extract_diagonal(vis_slice, axis=1).real)
        norm = tools.invert_no_zero(norm)

        # Subtract the average visibility at the start and end of the slice (off source)
        diff = int(slice_width / 3)
        vis_slice = _adiff(vis_slice, diff)

        # Fringestop the data
        vis_slice = tools.fringestop_pathfinder(
            vis_slice, ra_slice, freq, inputmap, source
        )

        # Create arrays to hold point source response
        resp = np.zeros([nfreq, nfeed, nra], np.complex128)
        resp_err = np.zeros([nfreq, nfeed, nra], np.float64)

        # Solve for the point source response of each set of polarisations
        evalue_x, resp[:, xfeeds, :], resp_err[:, xfeeds, :] = solve_gain(
            vis_slice, feeds=xfeeds, norm=norm[:, xfeeds]
        )
        evalue_y, resp[:, yfeeds, :], resp_err[:, yfeeds, :] = solve_gain(
            vis_slice, feeds=yfeeds, norm=norm[:, yfeeds]
        )

        # Extract flux density of the source
        rt_flux_density = np.sqrt(fluxcat.FluxCatalog[self.source].predict_flux(freq))

        # Divide by the flux density of the point source
        # to convert the response and response_error into
        # units of 'sqrt(correlator units / Jy)'
        resp /= rt_flux_density[:, np.newaxis, np.newaxis]
        resp_err /= rt_flux_density[:, np.newaxis, np.newaxis]

        # Define units
        unit_in = sstream.vis.attrs.get("units", "rt-correlator-units")
        unit_out = "rt-Jy"

        # Construct the final gain array from the point source response at transit
        gain = resp[:, :, slice_centre]

        # Construct the dynamic range estimate as the ratio of the first to second
        # largest eigenvalue at the time of transit
        dr_x = evalue_x[:, -1, :] * tools.invert_no_zero(evalue_x[:, -2, :])
        dr_y = evalue_y[:, -1, :] * tools.invert_no_zero(evalue_y[:, -2, :])

        # If requested, fit a model to the point source transit
        if self.model_fit:
            # Only fit ra values above the specified dynamic range threshold
            # that are contiguous about the expected peak position.
            fit_flag = np.zeros([nfreq, nfeed, nra], dtype=bool)
            fit_flag[:, xfeeds, :] = _contiguous_flag(
                dr_x > self.threshold, centre=slice_centre
            )[:, np.newaxis, :]
            fit_flag[:, yfeeds, :] = _contiguous_flag(
                dr_y > self.threshold, centre=slice_centre
            )[:, np.newaxis, :]

            # Fit model for the complex response of each feed to the point source
            param, param_cov = cal_utils.fit_point_source_transit(
                ra_slice, resp, resp_err, flag=fit_flag
            )

            # Overwrite the initial gain estimates for frequencies/feeds
            # where the model fit was successful
            if self.use_peak:
                gain = np.where(
                    np.isnan(param[:, :, 0]),
                    gain,
                    param[:, :, 0] * np.exp(1.0j * np.deg2rad(param[:, :, -2])),
                )
            else:
                for index in np.ndindex(nfreq, nfeed):
                    if np.all(np.isfinite(param[index])):
                        gain[index] = cal_utils.model_point_source_transit(
                            peak_ra, *param[index]
                        )

            # Create container to hold results of fit
            gain_data = ccontainers.PointSourceTransit(
                ra=ra_slice, pol_x=xfeeds, pol_y=yfeeds, axes_from=sstream
            )

            gain_data.evalue_x[:] = evalue_x
            gain_data.evalue_y[:] = evalue_y
            gain_data.response[:] = resp
            gain_data.response_error[:] = resp_err
            gain_data.flag[:] = fit_flag
            gain_data.parameter[:] = param
            gain_data.parameter_cov[:] = param_cov

            # Update units
            gain_data.response.attrs["units"] = unit_in + " / " + unit_out
            gain_data.response_error.attrs["units"] = unit_in + " / " + unit_out

        else:
            # Create container to hold gains
            gain_data = containers.StaticGainData(axes_from=sstream)

        # Combine dynamic range estimates for both polarizations
        dr = np.minimum(dr_x[:, slice_centre], dr_y[:, slice_centre])

        # Copy to container all quantities that are common to both
        # StaticGainData and PointSourceTransit containers
        gain_data.add_dataset("weight")

        gain_data.gain[:] = gain
        gain_data.weight[:] = dr

        # Update units and unit conversion
        gain_data.gain.attrs["units"] = unit_in + " / " + unit_out
        gain_data.gain.attrs["converts_units_to"] = "Jy"

        # Add attribute with the name of the point source
        # that was used for calibration
        gain_data.attrs["source"] = self.source

        # Return gain data
        return gain_data


def find_contiguous_time_ranges(timestamp, dt=3600.0):
    """Find contiguous ranges within an array of unix timestamps.

    Used by ThermalCalibration to determine the ranges of time
    to load temperature data.

    Parameters
    ----------
    timestamp: np.ndarray[ntime,]
        Unix timestamps.
    dt: float
        Maximum time difference in seconds.
        If consecutive timestamps are separated
        by more than 2 * dt, then they will be
        placed into separate time ranges. Note that
        each time range will be expanded by dt
        on either end.

    Returns
    -------
    time_ranges: [(start_time, stop_time), ...]
        List of 2 element tuples, which each tuple
        containing the start and stop time covering
        a contiguous range of timestamps.
    """
    timestamp = np.sort(timestamp)

    start = [timestamp[0] - dt]
    stop = []

    for tt in range(timestamp.size - 1):
        if (timestamp[tt + 1] - timestamp[tt]) > (2 * dt):
            stop.append(timestamp[tt] + dt)
            start.append(timestamp[tt + 1] - dt)

    stop.append(timestamp[-1] + dt)

    return list(zip(start, stop))


class ThermalCalibration(task.SingleTask):
    """Use weather temperature to correct calibration in between point source transits.

    Attributes
    ----------
    caltime_path : string
        Full path to file describing the calibration times.
    node_spoof : dictionary
        (default: {'cedar_online': '/project/rpp-krs/chime/chime_online/'} )
        host and directory in which to find data.
    """

    caltime_path = config.Property(proptype=str)
    node_spoof = config.Property(proptype=dict, default=_DEFAULT_NODE_SPOOF)

    caltime_file = None

    def process(self, data):
        """Determine thermal calibration for a sidereal stream or time stream.

        Parameters
        ----------
        data : `containers.SiderealStream` or `containers.TimeStream`
            Data to generate calibration for.

        Returns
        -------
        gain : Either `containers.SiderealGainData` or `containers.GainData`
            The type depends on the type of `data`. Returns `None` if a thermal
            correction could not be determined.

        """
        # Frequencies and RA/time
        freq = data.freq[:]
        if "ra" in data.index_map.keys():
            timestamp = self._ra2unix(data.attrs["lsd"], data.ra[:])
            # Create container
            gain = containers.CommonModeSiderealGainData(
                axes_from=data, distributed=True, comm=data.comm
            )
        else:
            timestamp = data.time[:]
            gain = containers.CommonModeGainData(
                axes_from=data, distributed=True, comm=data.comm
            )
        # Redistribute
        gain.redistribute("freq")
        lo = gain.gain.local_offset[0]
        ls = gain.gain.local_shape[0]

        # Find reference times for each timestamp.
        # This is the time of the transit from which the gains
        # applied to the data were derived.
        self.log.info("Getting reference times")

        reftime_result = None

        # Try and lookup the cal times. Only do this on rank = 0, and then broadcast the
        # results
        try:
            # First attempt to group all dataset_ids for all frequencies on
            # rank=0 so it can do the full lookup
            dataset_ids = data.dataset_id[:].gather(rank=0)

            if self.comm.rank == 0:
                # Try to use the dataset ID scheme in here, if the time range passed won't
                # work an exception will be raised...
                reftime_result = cal_utils.get_reference_times_dataset_id(
                    timestamp, dataset_ids, logger=self.log
                )

        # ... catch it and then try to load a calibration time file
        except (ValueError, KeyError):
            if self.comm.rank == 0:
                self.log.debug(
                    "Could not get cal times via dataset IDs, trying caltime file."
                )

                if self.caltime_file is None:
                    self._load_cal_file()

                if timestamp[0] > self._file_start and timestamp[-1] < self._file_end:
                    reftime_result = cal_utils.get_reference_times_file(
                        timestamp, self.caltime_file, logger=self.log
                    )
                else:
                    self.log.error("Cal time file does not cover the period requested.")

        reftime_result = self.comm.bcast(reftime_result, root=0)

        if reftime_result is None:
            self.log.error(
                "Could not find cal time for incoming data. Check the logs for rank=0 "
                "to see why."
            )
            return None

        # Compute gain corrections
        self.log.info("Computing gains corrections")
        g = self._reftime2gain(reftime_result, timestamp, freq[lo : lo + ls])

        # Copy data into container
        gain.gain[:] = g[:]

        return gain

    def _load_cal_file(self):
        """Load the cal time file."""
        self.caltime_file = memh5.MemGroup.from_hdf5(self.caltime_path)
        self._file_start = self.caltime_file["tstart"][0]
        self._file_end = self.caltime_file["tend"][-1]

    def _ra2unix(self, csd, ra):
        """Csd must be integer."""
        return chime.lsd_to_unix(csd + ra / 360.0)

    def _reftime2gain(self, reftime_result, timestamp, frequency):
        """Get gain corrections based on source transit times.

        Parameters
        ----------
        reftime_result : array of floats
            Unix time of same length as `timestamp'. Reference times of transit of the
            source used to calibrate the data at each time in `times'.
        timestamp : array of foats
            Unix time of data points to be calibrated.
        frequency : array of floats
            Frequencies to obtain the gain corrections for, in MHz.

        Returns
        -------
        g : 2D array of floats of shape (nfreq, ntimes)
            Per-input gain amplitude corrections. Multiply by data
            to correct it.
        """
        ntimes = len(timestamp)
        nfreq = len(frequency)

        reftime = reftime_result["reftime"]
        reftime_prev = reftime_result["reftime_prev"]
        interp_start = reftime_result["interp_start"]
        interp_stop = reftime_result["interp_stop"]

        # Ones. Don't modify data where there are no gains
        g = np.ones((nfreq, ntimes), dtype=np.float64)

        # Simple gains. No interpolation.
        direct_gains = np.isfinite(reftime) & (~np.isfinite(reftime_prev))
        # Gains that need interpolation
        to_interpolate = np.isfinite(reftime_prev)

        # Load weather data for this time range
        #######################################################
        trng = find_contiguous_time_ranges(
            np.concatenate((timestamp, reftime, reftime_prev[to_interpolate]))
        )
        wtime, wtemp = self._load_weather(trng)

        # Exclude NaNs and Infs in weather data from the interpolation
        weather_sel = np.isfinite(wtemp)
        wtime = wtime[weather_sel]
        wtemp = wtemp[weather_sel]

        # Gain corrections for direct gains (no interpolation).
        #######################################################
        # Reference temperatures
        reftemp = self._interpolate_temperature(wtime, wtemp, reftime[direct_gains])
        # Current temperatures
        temp = self._interpolate_temperature(wtime, wtemp, timestamp[direct_gains])
        # Gain corrections
        g[:, direct_gains] = cal_utils.thermal_amplitude(
            temp[np.newaxis, :] - reftemp[np.newaxis, :], frequency[:, np.newaxis]
        )

        # Gain corrections for interpolated gains.
        ##########################################
        # Reference temperatures
        reftemp = self._interpolate_temperature(wtime, wtemp, reftime[to_interpolate])
        # Reference temperatures of previous update
        reftemp_prev = self._interpolate_temperature(
            wtime, wtemp, reftime_prev[to_interpolate]
        )
        # Current temperatures
        temp = self._interpolate_temperature(wtime, wtemp, timestamp[to_interpolate])
        # Current gain corrections
        current_gain = cal_utils.thermal_amplitude(
            temp[np.newaxis, :] - reftemp[np.newaxis, :], frequency[:, np.newaxis]
        )
        # Previous gain corrections
        previous_gain = cal_utils.thermal_amplitude(
            temp[np.newaxis, :] - reftemp_prev[np.newaxis, :], frequency[:, np.newaxis]
        )
        # Compute interpolation coefficient. Use a Hanning (cos^2) function.
        # The same that is used for gain interpolation in the real-time pipeline.
        transition_period = interp_stop[to_interpolate] - interp_start[to_interpolate]
        time_into_transition = timestamp[to_interpolate] - interp_start[to_interpolate]
        interpolation_factor = (
            np.cos(time_into_transition / transition_period * np.pi / 2) ** 2
        )
        g[:, to_interpolate] = previous_gain * interpolation_factor + current_gain * (
            1 - interpolation_factor
        )

        return g

    def _interpolate_temperature(self, temperature_time, temperature_data, times):
        # Interpolate temperatures
        return np.interp(times, temperature_time, temperature_data)

    def _load_weather(self, time_ranges):
        """Load the chime_weather acquisitions covering the input time ranges."""
        ntime = None

        # Can only query the database from one rank.
        if self.comm.rank == 0:
            f = finder.Finder(node_spoof=self.node_spoof)
            f.only_chime_weather()  # Excludes MingunWeather
            for start_time, end_time in time_ranges:
                f.include_time_interval(start_time, end_time)
            f.accept_all_global_flags()

            times, temperatures = [], []
            results_list = f.get_results()
            for result in results_list:
                wdata = result.as_loaded_data()
                times.append(wdata.time[:])
                temperatures.append(wdata.temperature[:])

            wtime = np.concatenate(times)
            wtemp = np.concatenate(temperatures)

            ntime = len(wtime)

        # Broadcast the times and temperatures to all ranks.
        ntime = self.comm.bcast(ntime, root=0)
        if self.comm.rank != 0:
            wtime = np.empty(ntime, dtype=np.float64)
            wtemp = np.empty(ntime, dtype=np.float64)

        self.comm.Bcast(wtime, root=0)
        self.comm.Bcast(wtemp, root=0)

        # Ensure times are increasing. Needed for np.interp().
        sort_index = np.argsort(wtime)
        wtime = wtime[sort_index]
        wtemp = wtemp[sort_index]

        return wtime, wtemp


class ApplyDigitalGain(task.SingleTask):
    """Multiply calibration gains by the digital gains.

    This yields the complex number that was applied
    to the voltage data by the real-time pipeline.

    Attributes
    ----------
    invert: bool
        Multiply calibration gains by the *inverse* of the
        digital gains.

    normalize: bool
        Normalize the digital gains by the median value over
        input and frequency, so that the overall magnitude of
        the calibration gains does not change.
    """

    invert = config.Property(proptype=bool, default=False)
    normalize = config.Property(proptype=bool, default=False)

    def setup(self, files):
        """Load digital gain files that cover full span of time to be processed.

        Parameters
        ----------
        files: list of str
            List of paths to files containing the digital gains.
        """
        # Load all of the digital gains into a single container
        digi_gain_data = andata.DigitalGainData.from_acq_h5(files)

        # Save as class attribute
        self.digi_gain_data = digi_gain_data

        # Extract the gain
        dg = digi_gain_data.gain[:]

        # If requested, normalize the digital gains by the
        # median over frequency and input.
        if self.normalize:
            self.log.info("Normalizing the digital gains.")
            med_dg = np.median(np.abs(dg), axis=(1, 2), keepdims=True)
            dg = dg * tools.invert_no_zero(med_dg)

        # If requested, invert the digital gains.
        if self.invert:
            self.log.info("Inverting the digital gains.")
            dg = tools.invert_no_zero(dg)

        # Save digital gains as class attribute.
        self.dg = dg

    def process(self, gain):
        """Lookup and apply the relevant digital gain update.

        Parameters
        ----------
        gain: StaticGainData
            The calibration gains at a particular time.

        Returns
        -------
        gain: StaticGainData
            The input container with the gain and weight dataset
            scaled by the appropriate digital gains.
        """
        gain.redistribute("freq")

        # Find the local frequencies
        fsel = gain.gain[:].local_bounds

        # Look up the most recent digital gain update using
        # the timestamp in the input container
        tindex = self.digi_gain_data.search_update_time(gain.attrs["time"])[0]

        # Apply in place
        dg = self.dg[tindex][fsel]

        gain.gain[:].local_array[:] *= dg
        gain.weight[:].local_array[:] *= tools.invert_no_zero(np.abs(dg) ** 2)

        # Save digital gain update_id as attribute
        gain.attrs["digitalgain_update_id"] = self.digi_gain_data.update_id[
            tindex
        ].decode()

        # Return the scaled gains
        return gain


class InvertGain(task.SingleTask):
    """Invert gains."""

    def process(self, gain):
        """Invert gains.

        Parameters
        ----------
        gain: StaticGainData or GainData
            gain data container

        Returns
        -------
        gain: StaticGainData or GainData
            The input container with the gain dataset
            inverted and the uncertainty contained
            in the weight dataset propagated appropriately.
        """
        g = gain.gain[:]
        w = gain.weight[:] * np.abs(g) ** 4

        gain.gain[:] = tools.invert_no_zero(g)
        gain.weight[:] = w

        return gain


class BaseCommonMode(task.SingleTask):
    """Base class for calculating the common-mode gain."""

    use_cylinder = config.Property(proptype=bool, default=True)

    def setup(self, pm):
        """Use telescope instance to identify groups of similar feeds.

        Parameters
        ----------
        pm : ProductManager
            Object describing the telescope.
        """
        self.input_map = pm.telescope.feeds

        self._set_groups(self.input_map)

        self.dataset_map = {
            containers.GainData: "gain",
            containers.StaticGainData: "gain",
            containers.TrackBeam: "beam",
        }

    def _set_groups(self, inputmap):
        """Group inputs based on their cylinder and polarisation.

        Override to define a different grouping.

        Parameters
        ----------
        inputmap: list of CorrInput
            map of inputs

        Attributes
        ----------
        groups: np.ndarray[ngroup,]
            Names of the groups that will be averaged over.
        gindex: dict
            Dictionary of the format {group_id: group_indices}.
            Each entry in gindex contains the indices of all inputs
            of a particular polarisation and (optionally) on a
            particular cylinder.
        glookup: dict
            Dictionary of the format {input_index: group_index}.
        """
        index = np.flatnonzero([tools.is_chime(inp) for inp in inputmap])

        fmt = "{inp.pol}"
        if self.use_cylinder:
            fmt += "-{inp.cyl}"

        idd = np.array([fmt.format(inp=inputmap[ii]) for ii in index])

        self.groups = np.unique(idd)
        self.gindex = {ug: index[idd == ug] for ug in self.groups}
        self.glookup = {
            ii: gg for gg, ug in enumerate(self.groups) for ii in self.gindex[ug]
        }


class ComputeCommonMode(BaseCommonMode):
    """Compute the common-mode gain amplitude.

    Attributes
    ----------
    use_amplitude: bool
        Take the absolute value before calculating the
        average/percentile over inputs.
    use_percentile: bool
        If False, then calculate the average over inputs.
        If True, then calculate a percentile over inputs.
    percentile: float
        Percentile over inputs to calculate.
        Only used if use_percentile is True.
    """

    use_amplitude = config.Property(proptype=bool, default=False)
    use_percentile = config.Property(proptype=bool, default=True)
    percentile = config.Property(proptype=float, default=50.0)

    def process(self, data):
        """Calculate the common-mode gain.

        Parameters
        ----------
        data: StaticGainData or GainData
            gain data container

        Returns
        -------
        group: StaticGainData or GainData
            The common-mode gain *amplitude* for the different
            groups of inputs.
        """
        # Determine what dataset we are dealing with based on the
        # input container type and find the input axis of that dataset.
        dset = self.dataset_map[data.__class__]
        inp_axis = list(data[dset].attrs["axis"]).index("input")

        data.redistribute("freq")

        # Dereference datasets.
        vis = data[dset][:].local_array
        if self.use_amplitude:
            # If requested use only the amplitude.
            self.log.info("Taking the amplitude of the gain.")
            vis = np.abs(vis)

        iscomplex = np.any(np.iscomplex(vis))

        weight = data.weight[:].local_array
        flag = weight > 0.0

        # Create output container
        self.log.info(f"There are {len(self.groups):0.0f} groups in total.")

        group = data.__class__(
            attrs_from=data,
            axes_from=data,
            input=self.groups,
            distributed=data.distributed,
            comm=data.comm,
        )

        group.add_dataset("weight")
        group.redistribute("freq")

        grp_vis = group[dset][:].local_array
        grp_weight = group.weight[:].local_array

        # Calculate the mean (or percentile) for each group of inputs
        for gg, glbl in enumerate(self.groups):
            gind = self.gindex[glbl]

            gsi = tuple([slice(None)] * inp_axis + [gind])
            gso = tuple([slice(None)] * inp_axis + [gg])

            norm = tools.invert_no_zero(np.sum(flag[gsi], axis=inp_axis))

            if self.use_percentile:
                temp_re = np.nanpercentile(
                    np.where(flag[gsi], vis[gsi].real, np.nan),
                    self.percentile,
                    axis=inp_axis,
                )

                if iscomplex:
                    temp_im = np.nanpercentile(
                        np.where(flag[gsi], vis[gsi].imag, np.nan),
                        self.percentile,
                        axis=inp_axis,
                    )

                    temp = temp_re + 1.0j * temp_im

                else:
                    temp = temp_re

                grp_vis[gso] = np.where(np.isfinite(temp), temp, 0.0)

                grp_weight[gso] = (norm > 0).astype(np.float32)

            else:
                grp_vis[gso] = np.sum(flag[gsi] * vis[gsi], axis=inp_axis) * norm

                grp_weight[gso] = tools.invert_no_zero(
                    np.sum(flag[gsi] * tools.invert_no_zero(weight[gsi]), axis=inp_axis)
                    * norm**2
                )

        return group


class ExpandCommonMode(BaseCommonMode):
    """Expand the common mode so that it can be applied to the original input axis."""

    def process(self, cmn):
        """Expand the common mode gain amplitude.

        Parameters
        ----------
        cmn: StaticGainData or GainData
            The common-mode gain *amplitude* for the different
            groups of inputs.

        Returns
        -------
        out: StaticGainData or GainData
            The common-mode gain amplitude replicated for all inputs
            in a group.
        """
        dset = self.dataset_map[cmn.__class__]
        inp_axis = list(cmn[dset].attrs["axis"]).index("input")

        cmn.redistribute("freq")

        cvis = cmn[dset][:].local_array
        cweight = cmn.weight[:].local_array

        # Create output container
        inputs = np.array(
            [(inp.id, inp.input_sn) for inp in self.input_map],
            dtype=[("chan_id", "u2"), ("correlator_input", "U32")],
        )
        ninput = inputs.size

        out = cmn.__class__(
            attrs_from=cmn,
            axes_from=cmn,
            input=inputs,
            distributed=cmn.distributed,
            comm=cmn.comm,
        )

        if "weight" not in out:
            out.add_dataset("weight")

        out.redistribute("freq")

        # Dereference datasets
        ovis = out[dset][:].local_array
        oweight = out.weight[:].local_array

        # Loop over local inputs
        for ii in range(ninput):
            gso = tuple([slice(None)] * inp_axis + [ii])

            try:
                gg = self.glookup[ii]

            except KeyError:
                ovis[gso] = 1.0
                oweight[gso] = 0.0

            else:
                gsi = tuple([slice(None)] * inp_axis + [gg])

                ovis[gso] = cvis[gsi]
                oweight[gso] = cweight[gsi]

        # Return
        return out


class IdentifyNarrowbandFeatures(task.SingleTask):
    """Identify and flag narrowband features in gains.

    Attributes
    ----------
    tau_cut: float
        Cutoff of the high-pass filter in microseconds.
    epsilon: float
        Stop-band rejection of the filter.
    window: int
        Width of the window, in number of frequency channnels,
        used to estimate the noise by calculating a local
        median absolute deviation.
    threshold: float
        Number of median absolute deviations beyond which
        a frequency channel is considered an outlier.
    nperiter: int
        Maximum number of frequency channels to flag
        on any iteration.
    niter: int
        Maximum number of iterations.
    """

    tau_cut = config.Property(proptype=float, default=0.6)
    epsilon = config.Property(proptype=float, default=1e-10)
    window = config.Property(proptype=int, default=151)
    threshold = config.Property(proptype=float, default=6.0)
    nperiter = config.Property(proptype=int, default=1)
    niter = config.Property(proptype=int, default=40)

    def process(self, data):
        """Identify and flag narrowband features in the gain.

        Parameters
        ----------
        data: StaticGainData
            Gain applied to the voltage data.

        Returns
        -------
        out: StaticGainData
            Copy of the input container with the weight
            dataset set to zero if a narrowband feature
            has been identified for that frequency and input.
        """
        # Create output container.  Problems with copy when distributed over inputs.
        data.redistribute("freq")
        out = data.copy()
        out.redistribute("input")
        data.redistribute("input")

        # Dereference datasets and calculate amplitude
        freq = data.freq
        amp = np.abs(data.gain[:].local_array)
        weight = data.weight[:].local_array

        oweight = out.weight[:].local_array

        nfreq, ninput = amp.shape

        # Flag RFI
        rfi_flag = ~rfi.frequency_mask(freq)
        flag = (weight > 0.0) & rfi_flag[:, np.newaxis]

        # Loop over local inputs
        for ii in range(ninput):
            self.log.debug(f"Processing input {ii} of {ninput}.")

            if not np.any(flag[:, ii]):
                oweight[:, ii] = 0.0
                continue

            # Generate the mask
            try:
                amp_hpf, flag_hpf, rsigma_hpf = rfi.iterative_hpf_masking(
                    freq,
                    amp[:, ii],
                    flag=flag[:, ii],
                    tau_cut=self.tau_cut,
                    epsilon=self.epsilon,
                    window=self.window,
                    threshold=self.threshold,
                    nperiter=self.nperiter,
                    niter=self.niter,
                )
            except np.linalg.LinAlgError as exc:
                self.log.warning(
                    f"Failed to create delay filter for input {ii} (of {ninput}): {exc}"
                )
                oweight[:, ii] = 0.0
            else:
                # Update the weight dataset to flag the narrowband features
                oweight[:, ii] *= flag_hpf.astype(np.float32)

        # Return the original gain container with modified weights
        return out


class ReconstructGainError(task.SingleTask):
    """Estimate the fractional error in the calibration gain.

    The "true" gain is estimated by low-pass filtering the
    applied gain along the frequency axis.  The ratio of the
    applied gain to the true gain is then output.

    The low-pass filtering is sensitive to narrowband features in
    the gain due to RFI.  An iterative algorithm is used to
    identify these narrowband features by low-pass filtering,
    taking the ratio, averaging over all baselines, masking the
    `nperiter` largest absolute deviations relative to the
    median absolute deviation, and then repeating the procedure.
    The frequencies identified as containing narrowband features
    should be masked in the visibility dataset.

    This procedure requires access to all frequencies and inputs.
    For this reason, it is recommended to provide the gain over
    many nights so that the procedure can be distributed over time.

    Attributes
    ----------
    full_output : bool
        If False, then only output the fractional error in the
        calibration gains.  If True, then the low-pass filtered gains,
        frequency-time mask, and an archive of the baseline-averaged
        fractional error at each iteration will be output as well.
    simple_lpf : bool
        If True, then use a simple FIR low-pass filter.  If False,
        then use the DAYENUREST technique to construct the filter.
    numtaps : float
        Number of taps in the FIR low-pass filter if simple_lpf is True.
        Note this is specified in MHz with the actual number of taps
        obtained by dividing this number by the frequency channel width.
    remove_hpf : bool
        Remove a high-pass filtered version of the gains using DAYENU
        prior to fitting DPSS modes to obtain the low-pass filtered version.
        Can suffer from numerical issues when inverting the signal covariance.
        Only relevant if simple_lpf is False.
    rcond : float
        The condition number used to calculate the pseudo-inverse of the masked
        frequency-frequency covariance matrix when using DAYENU.  Only relevant
        if remove_hpf is True and simple_lpf is False.
    niter : int
        Maximum number of iterations used to mask narrowband features in the gains.
    window: int
        Width of the window, in number of frequency channnels, used to estimate
        the noise by calculating a local median absolute deviation. If not provided,
        then will use the entire band.
    nsigma_outlier : float
        Number of median absolute deviations beyond which a frequency channel
        is considered an outlier.  The algorithm terminates when there are
        no longer any frequency channels that exceed this threshold
        or the maximum number of iterations is reached.
    nperiter: int
        Maximum number of frequency channels to flag on any iteration. Note that
        the low-pass filtering will leak power from outliers to neighboring
        frequencies, so it is recommended to keep this number small in order to
        avoid accidentally masking good frequencies contaminated by a neighbor.
    mask_rfi_bands : bool
        Ignore the persistent RFI bands when calculating the gain error.
        These bands are specified in ch_util.rfi.frequency_mask.
    tau_centre : float or np.ndarray[nstopband,]
        The centre of the pass-band regions in micro-seconds.
    tau_width : float or np.ndarray[nstopband,]
        The half width of the pass-band regions in micro-seconds.
    epsilon: float
        Stop-band rejection of the filter.
    threshold: float
        Filter is constructed from eigenmodes of the signal covariance whose
        eigenvalue is larger than this factor times the maximum eigenvalue.
    """

    full_output = config.Property(proptype=bool, default=True)

    simple_lpf = config.Property(proptype=bool, default=False)
    numtaps = config.Property(proptype=float, default=20.0)

    remove_hpf = config.Property(proptype=bool, default=False)
    rcond = config.Property(proptype=float, default=1.0e-15)

    niter = config.Property(proptype=int, default=40)
    window = config.Property(proptype=int)
    nsigma_outlier = config.Property(proptype=float, default=4.0)
    nperiter = config.Property(proptype=int, default=1)
    mask_rfi_bands = config.Property(proptype=bool, default=True)

    tau_centre = config.Property(proptype=np.atleast_1d, default=0.0)
    tau_width = config.Property(proptype=np.atleast_1d, default=0.2)
    epsilon = config.Property(proptype=np.atleast_1d, default=1.0e-12)
    threshold = config.Property(proptype=float, default=1.0e-12)

    def setup(self):
        """Determine the frequency axis.

        This is necessary because the frequency axis in the gains is saved
        as float32 instead of float64, which causes issues when constructing
        the delay filter.
        """
        self.freq = np.linspace(800.0, 400.0, 1024, endpoint=False, dtype=float)
        self.dfreq = np.median(np.abs(np.diff(self.freq)))

    def process(self, gain):
        """Identify features in the gains at high delay.

        Parameters
        ----------
        gain: GainData
            Original gain data.

        Returns
        -------
        out_err: GainData
            Ratio of the original gain and a low-pass filtered version of the gain.
        out_lpf: GainData
            Low-pass filtered version of the gain.  Only output if full_output is True.
        out_mask: RFIMask
            Frequencies and times that were identified as outliers by the iterative
            high-pass-filter masking algorithm.  Only output if full_output is True.
        archive: GainData
            The gain error averaged over all baselines for each iteration of the
            high-pass-filter masking algorithm.  The input axis of this container is
            used to accomodate iteration number.  Only output if full_output is True.
        """
        # Redistribute over time
        gain.redistribute("time")

        # Dereference datasets
        g = gain.gain[:].local_array
        w = gain.weight[:].local_array

        nfreq, ninput, ntime = g.shape

        freq = self._get_freq(gain.freq)

        unix_times = gain.time[gain.gain[:].local_bounds]

        # Create a mask that identifies flagged data
        flag = w > 0.0  # & (np.abs(g) > 1.0)

        # Create output gain errors
        out_err = containers.GainData(
            freq=freq,
            axes_from=gain,
            attrs_from=gain,
            distributed=gain.distributed,
            comm=gain.comm,
        )

        out_err.add_dataset("weight")
        out_err.add_dataset("update_id")
        out_err.redistribute("time")

        out_err.update_id[:] = gain.update_id[:]

        gout_err = out_err.gain[:].local_array
        wout_err = out_err.weight[:].local_array

        gout_err[:] = 0.0
        wout_err[:] = 0.0

        # The following containers are only output if requested
        if self.full_output:

            # Create output LPF gain
            out_lpf = containers.GainData(
                freq=freq,
                axes_from=gain,
                attrs_from=gain,
                distributed=gain.distributed,
                comm=gain.comm,
            )

            out_lpf.add_dataset("weight")
            out_lpf.add_dataset("update_id")
            out_lpf.redistribute("time")

            out_lpf.update_id[:] = gain.update_id[:]

            gout_lpf = out_lpf.gain[:].local_array
            wout_lpf = out_lpf.weight[:].local_array

            gout_lpf[:] = 0.0
            wout_lpf[:] = 0.0

            # Create archive of iterations
            archive = containers.GainData(
                freq=freq,
                input=np.arange(self.niter - 1, dtype=int),
                axes_from=gain,
                attrs_from=gain,
                distributed=gain.distributed,
                comm=gain.comm,
            )

            archive.add_dataset("weight")
            archive.redistribute("time")

            garch = archive.gain[:].local_array
            warch = archive.weight[:].local_array

            garch[:] = 0.0
            warch[:] = 0.0

            # Create output RFI mask
            out_mask = containers.RFIMask(freq=freq, axes_from=gain, attrs_from=gain)
            out_mask.mask[:] = False

            mask = np.zeros((nfreq, ntime), dtype=bool)

        # Determine eigen-modes of the signal covariance
        freq = out_err.freq

        cov = self._get_cov(freq)
        evalue, evec = np.linalg.eig(cov)

        isort = np.argsort(evalue)[::-1]
        evalue = evalue[isort] / evalue[isort[0]]
        evec = evec[:, isort]

        imax = np.min(np.flatnonzero(np.abs(evalue) < self.threshold))

        self.log.info(f"Fitting {imax} DPSS modes (of {evalue.size}).")

        A = evec[:, 0:imax]
        AT = A.T.conj()

        # Loop over times
        for tt, timestamp in enumerate(unix_times):

            # Make sure the flags can be factorized into an input flag and frequency flag
            fmeas = flag[..., tt]

            input_flag = np.any(fmeas, axis=0)
            good_input = np.flatnonzero(input_flag)

            if not np.all(fmeas[:, good_input] == fmeas[:, good_input[0], np.newaxis]):
                raise RuntimeError(
                    "Must have the same frequency mask for all good inputs."
                )

            # Extact gain for good inputs and global frequency mask
            gmeas = g[..., tt][:, good_input]
            wmeas = w[..., tt][:, good_input]
            vmeas = tools.invert_no_zero(wmeas)

            if self.mask_rfi_bands:
                freq_flag0 = fmeas[:, good_input[0]] & ~rfi.frequency_mask(
                    freq, timestamp=timestamp
                )
            else:
                freq_flag0 = fmeas[:, good_input[0]]

            freq_flag = freq_flag0.copy()

            rcond = self.rcond
            for ii in range(self.niter):

                self.log.info(f"Iteration {ii} of {self.niter}.")

                # Low-pass filter the gains
                if self.simple_lpf and (ii == (self.niter - 1)):

                    # If the simple LPF was requested, then we first need to interpolate
                    # over the masked frequencies.  This is slow, so we only do this for
                    # the last iteration.  Otherwise we use the faster DAYENUREST method
                    # for identify outlier frequencies.
                    ginterp = self._interpolate(freq, gmeas, wmeas, freq_flag)
                    inv_ginterp = tools.invert_no_zero(
                        self._apply_simple_lpf(freq, ginterp)
                    )

                else:
                    # If requested, first subtract off a HPF version of the gains obtained
                    # by applying DAYENU.  If the signal covariance matrix inversion fails,
                    # then we increase the condition number (rcond) and try again.
                    if self.remove_hpf:

                        try:
                            H = self._get_hpf(cov, freq_flag, rcond=rcond)

                        except np.linalg.LinAlgError as exc:
                            self.log.error(
                                "Failed to converge while processing "
                                f"iteration {ii} (rcond is {rcond:0.1e}):  "
                                f"{exc}"
                            )
                            rcond = rcond * 10.0
                            continue
                        else:
                            rcond = self.rcond

                        ghpf = np.matmul(H, gmeas)
                        glpf = freq_flag[:, np.newaxis] * (gmeas - ghpf)

                    else:
                        glpf = freq_flag[:, np.newaxis] * gmeas

                    # Obtain low-pass-filtered gains by fitting the DPSS modes,
                    # ignoring masked frequencies.
                    E = np.matmul(AT, freq_flag[:, np.newaxis] * A)

                    ginterp = np.matmul(A, np.linalg.solve(E, np.matmul(AT, glpf)))
                    inv_ginterp = tools.invert_no_zero(ginterp)

                # Calculate the ratio of the gains to the low-pass-filtered gains.
                ratio = gmeas * inv_ginterp

                if ii < (self.niter - 1):

                    # Collapse over feeds
                    avg_ratio = self._average_over_feeds(ratio)

                    # Flag
                    dratio = np.where(freq_flag, avg_ratio - 1.0, 0.0)

                    masked_freq = self._identify_outliers(dratio, freq_flag)

                    if masked_freq is None:
                        perc_masked = 100.0 * np.mean(~freq_flag & freq_flag0)
                        self.log.info(
                            f"Iteration {ii}, finished.  "
                            f"Masked {perc_masked:0.3f} percent of frequencies in total."
                        )
                        break

<<<<<<< HEAD
                    else:
                        # Update the frequency mask
                        freq_flag &= ~masked_freq

                        # Print total number off frequencies masked thus far
                        perc_masked = 100.0 * np.mean(~freq_flag & freq_flag0)
                        self.log.info(
                            f"Iteration {ii}, finished.  "
                            f"Masked {perc_masked:0.3f} percent of frequencies in total."
                        )

                        if self.full_output:
                            garch[:, ii, tt] = avg_ratio
                            warch[:, ii, tt] = freq_flag
=======
                    # Update the frequency mask
                    freq_flag &= ~masked_freq

                    # Print total number off frequencies masked thus far
                    perc_masked = 100.0 * np.mean(~freq_flag & freq_flag0)
                    self.log.info(
                        f"Iteration {ii}, finished.  "
                        f"Masked {perc_masked:0.3f} percent of frequencies in total."
                    )

                    if self.full_output:
                        garch[:, ii, tt] = avg_ratio
                        warch[:, ii, tt] = freq_flag
>>>>>>> 6a23b7a0

            # Save final result
            var = vmeas * np.abs(inv_ginterp) ** 2

            gout_err[:, :, tt][:, good_input] = ratio
            wout_err[:, :, tt][:, good_input] = np.where(
                freq_flag[:, np.newaxis], tools.invert_no_zero(var), 0.0
            )

            if self.full_output:
                gout_lpf[:, :, tt][:, good_input] = ginterp
                wout_lpf[:, :, tt][:, good_input] = vmeas

                mask[:, tt] = ~freq_flag & freq_flag0

        # Prepare output depending on config parameters
<<<<<<< HEAD
        out_err.redistribute("freq")

=======
>>>>>>> 6a23b7a0
        if self.full_output:
            out_mask.mask[:] = mpiarray.MPIArray.wrap(
                mask, axis=1, comm=gain.comm
            ).allgather()

<<<<<<< HEAD
            out_lpf.redistribute("freq")
            archive.redistribute("freq")

=======
>>>>>>> 6a23b7a0
            out = (out_err, out_lpf, out_mask, archive)
        else:
            out = out_err

        return out

    def _average_over_feeds(self, ratio):
        """Average the product of the fractional gain error over all pairs of feeds.

        Parameters
        ----------
        ratio : np.ndarray[nfreq, ninput]
            Gain divided by a low-pass-filtered version of the gain.

        Returns
        -------
        vis : np.ndarray[nfreq,]
            Effective error in the beamformed visibilities due to gain errors.
        """
<<<<<<< HEAD

=======
>>>>>>> 6a23b7a0
        ratio_conj = ratio.conj()

        shp = ratio.shape[:-1]
        nfeed = ratio.shape[-1]
        nprod = (nfeed * (nfeed + 1)) // 2

        vis = np.zeros(shp, dtype=ratio.dtype)
        for ii in range(nfeed):
            vis += np.sum(ratio[..., ii, np.newaxis] * ratio_conj[..., ii:], axis=-1)

        return vis / nprod

    def _identify_outliers(self, dy, flag):
        """Identify frequencies where fractional gain error exceeds some threshold.

        Parameters
        ----------
        dy : np.ndarray[nfreq,]
            Fractional errors in the gain, averaged over all pairs of feeds.
        flag : np.ndarray[nfreq,]
            Boolean flag where True indicates good frequency channels and False
            indicates previously masked frequency channels.

        Returns
        -------
        new_mask : np.ndarray[nfreq,]
            Boolean mask where True indicates the frequency channel is an outlier.
        """
<<<<<<< HEAD

=======
>>>>>>> 6a23b7a0
        # Calculate the local median absolute deviation
        ady = np.ascontiguousarray(np.abs(dy), dtype=np.float64)
        w = np.ascontiguousarray(flag, dtype=np.float64)

        if self.window is not None:
            sigma = 1.48625 * weighted_median.moving_weighted_median(
                ady, w, self.window, method="split"
            )
        else:
            sigma = 1.48625 * weighted_median.weighted_median(ady, w, method="split")

        # Calculate the signal to noise
        s2n = ady * tools.invert_no_zero(sigma)

        # Identify frequency channels that are above the signal to noise threshold
        above_threshold = np.flatnonzero(s2n > self.nsigma_outlier)

        if above_threshold.size == 0:
            return None

        # Find the largest nperiter frequency channels that are above the threshold
        ibad = above_threshold[np.argsort(-ady[above_threshold])[0 : self.nperiter]]

        # Flag those frequency channels
        new_mask = np.zeros_like(flag)
        new_mask[ibad] = True

        return new_mask

    def _get_freq(self, freq):
        """Find the appropriate float64 representation of the frequencies.

        Parameters
        ----------
        freq : np.ndarray[nfreq,]
            Frequencies in MHz.

        Returns
        -------
        faxis : np.ndarray[nfreq,] with dtype [("centre", <f8), ("width", <f8)]
            Float64 representation of the frequencies to be used
            in filter construction.
        """
        imatch = np.array([np.argmin(np.abs(nu - self.freq)) for nu in freq])

        freq_match = self.freq[imatch]
        if np.any(np.abs(freq - freq_match) > (0.1 * self.dfreq)):
            raise RuntimeError("Frequency axis unexpected.")

        faxis = np.zeros(freq_match.size, dtype=[("centre", float), ("width", float)])
        faxis["centre"] = freq_match
        faxis["width"] = self.dfreq

        return faxis

    def _get_cov(self, freq):
        """Construct a model for the signal covariance.

        Assumes the signal is the sum of one or more
        top hats in delay space located at tau_centre
        with half-width tau_width.

        Parameters
        ----------
        freq : np.ndarray[nfreq,]
            Frequency in MHz.

        Returns
        -------
        cov : np.ndarray[nfreq, nfreq]
            Model for the signal covariance.
        """
<<<<<<< HEAD

=======
>>>>>>> 6a23b7a0
        args = (self.tau_centre, self.tau_width, self.epsilon)

        nfreq = freq.size
        dfreq = freq[:, np.newaxis] - freq[np.newaxis, :]

        cov = np.zeros((nfreq, nfreq), dtype=complex)

        for tt, (tc, tw, eps) in enumerate(zip(*args)):

            self.log.info(
                f"Filter component {tt}: "
                f"tau_c = {tc:0.2f} usec, "
                f"tau_w = {tw:0.2f} usec, "
                f"eps = {eps:0.1e}"
            )

            cov += np.exp(-2.0j * np.pi * tc * dfreq) * np.sinc(2.0 * tw * dfreq) / eps

        return cov

    def _get_hpf(self, cov, flag, rcond=None):
        """Construct a high pass filter from foreground covariance and frequency mask.

        Parameters
        ----------
        cov : np.ndarray[nfreq, nfreq]
            Model for the signal covariance.
        flag : np.ndarray[nfreq,]
            Boolean flag where True indicates a good frequency and
            False indicates a bad frequency.
<<<<<<< HEAD
=======
        rcond : float, optional
            Cutoff for small singular values passed to `np.linalg.pinv`.
            Default is None.
>>>>>>> 6a23b7a0

        Returns
        -------
        pinv : np.ndarray[nfreq, nfreq]
            Pseudo-inverse of the foreground covariance times
            outer product of the mask with itself.
        """
<<<<<<< HEAD

=======
>>>>>>> 6a23b7a0
        nfreq = flag.size

        uflag = flag[:, np.newaxis] & flag[np.newaxis, :]
        ucov = uflag * (np.eye(nfreq, dtype=cov.dtype) + cov)

<<<<<<< HEAD
        pinv = np.linalg.pinv(ucov, hermitian=True, rcond=rcond) * uflag

        return pinv
=======
        return np.linalg.pinv(ucov, hermitian=True, rcond=rcond) * uflag
>>>>>>> 6a23b7a0

    def _interpolate(self, freq, gain, weight, flag):
        """Use Gaussian Process Regression to interpolate gains to missing frequencies.

        Parameters
        ----------
        freq : np.ndarray[nfreq,]
            Frequency in MHz.
        gain : np.ndarray[nfreq, ninput]
            Complex gain as a function of frequency for each input.
        weight : np.ndarray[nfreq, ninput]
            Uncertainty on the gain expressed as an inverse variance.
        flag : np.ndarray[nfreq,]
            Boolean flag where True indicates a good frequency and
            False indicates a bad frequency.

        Returns
        -------
        ginterp : np.ndarray[nfreq, ninput]
            Gain at all frequencies.  Previously flagged frequencies
            have been interpolated from neighboring channels.
        """
<<<<<<< HEAD

=======
>>>>>>> 6a23b7a0
        if np.all(flag):
            return gain

        flag = np.ones(weight.shape, dtype=bool) & flag[:, np.newaxis]

        ginterp, _ = cal_utils.interpolate_gain_quiet(freq, gain, weight, flag=flag)

        return ginterp

    def _apply_simple_lpf(self, freq, gain):
<<<<<<< HEAD
        """Apply a simple FIR low-pass filter to the gains as a function of frequency
=======
        """Apply a simple FIR low-pass filter to the gains as a function of frequency.
>>>>>>> 6a23b7a0

        Parameters
        ----------
        freq : np.ndarray[nfreq,]
            Frequency in MHz.
        gain : np.ndarray[nfreq, ninput]
            Complex gain as a function of frequency for each input.

        Returns
        -------
        gfilt : np.ndarray[nfreq, ninput]
            Gains low-pass filtered along the frequency axis.
        """
<<<<<<< HEAD

=======
>>>>>>> 6a23b7a0
        cutoff = self.tau_width[0]

        dfreq = np.median(np.abs(np.diff(freq)))
        fs = 1.0 / dfreq

        numtaps = np.round(self.numtaps / dfreq)
        numtaps = int(numtaps + int(not (numtaps % 2)))

        coeff = scipy.signal.firwin(numtaps, cutoff, window=("dpss", 5), fs=fs)

<<<<<<< HEAD
        gfilt = scipy.signal.filtfilt(coeff, [1.0], gain.astype(np.complex128), axis=0)

        return gfilt
=======
        return scipy.signal.filtfilt(coeff, [1.0], gain.astype(np.complex128), axis=0)
>>>>>>> 6a23b7a0


class CorrectGainError(task.SingleTask):
    """Correct stacked visibilities for errors in the gains applied in real-time.

    This correction is imperfect because the redundant baselines are not actually
    redundant.

    Attributes
    ----------
    ignore_input_flags : bool
        When calculating the correction, do not exclude
        feeds that were identified as bad and excluded
        from the stacked visibilities (faster).
    """

    ignore_input_flags = config.Property(proptype=bool, default=False)

    def setup(self, gains):
        """Prepare the gain errors as a function of time.

        Parameters
        ----------
        gains: containers.GainData
            Narrowband gain errors generated by the
            ReconstructGainError task.
        """
        gains.redistribute("freq")

        if "time" in gains.index_map:

            self.timestamp = gains.time

            self.frac_error = gains.gain[:].local_array
            self.flag = gains.weight[:].local_array > 0.0

        elif "time" in gains.attrs:

            self.timestamp = np.atleast_1d(gains.attrs["time"])

            self.frac_error = gains.gain[:].local_array[:, :, np.newaxis]
            self.flag = gains.weight[:].local_array[:, :, np.newaxis] > 0.0

        else:
            raise RuntimeError("gain must have a time axis or attribute.")

        self.gains = gains

    def process(self, data):
        """Look up gain errors, stack over baselines, and apply to visibilities.

        Parameters
        ----------
        data: TimeStream or SiderealStream
            Visibilities.

        Returns
        -------
        data: TimeStream or SiderealStream
            Visibilities with the gain errors removed.
        """
        # Make sure the frequencies are the same
        if not np.array_equal(self.gains.freq, data.freq):
            raise ValueError("Frequencies do not match for gain error and timestream.")

        data.redistribute("freq")

        stacked_vis = data.vis[:].local_array
        stacked_weight = data.weight[:].local_array

        stack = data.reverse_map["stack"]["stack"]
        conj = data.reverse_map["stack"]["conjugate"]
        nstack = stacked_vis.shape[1]

        # Determine the time axis.  This will be an (nlsd, ntime) array.
        if "ra" in data.index_map:
            ra = data.ra
            lsd = np.atleast_1d(
                data.attrs["lsd"] if "lsd" in data.attrs else data.attrs["csd"]
            )

            if lsd.size > 1:
                raise RuntimeError(
                    "Currently only able to handle single sidereal days."
                )

            timestamp = ephemeris.csd_to_unix(lsd[0] + ra / 360.0)

        else:
            # The input container has a time axis.
            timestamp = data.time

        # Determine dimensions
        ntime = timestamp.size

        nfreq, ninput, nupdate = self.frac_error.shape

        # We may want to replace the code below with something
        # based on the dataset id.
        tindex = np.digitize(timestamp, self.timestamp) - 1

        self.log.info(f"Unique time indices are: {np.unique(tindex)}")

        before = tindex < 0
        if np.any(before):
            nbefore = np.sum(before)
            tbefore = np.max(self.timestamp.min() - timestamp[before]) / 3600.0
            # raise RuntimeError(
            self.log.warning(
                f"{nbefore:0.0f} requested timestamps are before the earliest "
                f"gain update time by as much as {tbefore:0.1f} hours."
            )

        after = tindex == (nupdate - 1)
        if np.any(after):
            nafter = np.sum(after)
            tafter = np.max(timestamp[after] - self.timestamp.max()) / 3600.0
            self.log.warning(
                f"{nafter:0.0f} requested timestamps are after the latest"
                f"gain update time by as much as {tafter:0.1f} hours."
            )

        # Determine if we have valid input flags
        try:
            input_flag = data.input_flags[:].astype(bool)
        except AttributeError:
            input_flag = None
        else:
            if not np.any(input_flag):
                input_flag = None

        # Different calculation whether or not we have input flags
        index = np.zeros((ntime, 2), dtype=int)
        index[:, 0] = tindex

        if self.ignore_input_flags or input_flag is None:
            self.log.info(f"Ignoring input flags ({self.ignore_input_flags})")
            uniq_input_flag = np.ones((ninput, 1), dtype=bool)

        else:
            uniq_input_flag, windex = np.unique(input_flag, return_inverse=True, axis=1)
            nuw = uniq_input_flag.shape[1]

            self.log.info(f"Found {nuw} unique sets of input flags.")

            index[:, 1] = windex

        uindex, oindex = np.unique(index, return_inverse=True, axis=0)
        nuniq = uindex.shape[0]

        # Loop over the unique combinations of gains and input flags
        for uu in range(nuniq):

            self.log.info(
                f"Processing unique gains/flags {uu} of {nuniq}. "
                f"Time index is {uindex[uu, 0]}.  Flag index is {uindex[uu, 1]}."
            )

            oind = np.flatnonzero(oindex == uu)

            flag = (
                uniq_input_flag[np.newaxis, :, uindex[uu, 1]]
                & self.flag[:, :, uindex[uu, 0]]
            )

            ratio = flag * self.frac_error[:, :, uindex[uu, 0]]

            # Calculate outer product
            flag = tools.fast_pack_product_array(
                flag[:, :, np.newaxis] & flag[:, np.newaxis, :]
            )

            vis = tools.fast_pack_product_array(
                ratio[:, :, np.newaxis] * ratio[:, np.newaxis, :].conj()
            )
            vis = np.where(conj, vis.conj(), vis)

            for ff in range(nfreq):

                corr = np.bincount(
                    stack, weights=vis[ff].real, minlength=nstack + 1
                ) + 1.0j * np.bincount(
                    stack, weights=vis[ff].imag, minlength=nstack + 1
                )

                count = np.bincount(
                    stack, weights=flag[ff].astype(float), minlength=nstack + 1
                )

                corr *= tools.invert_no_zero(count)

                stacked_vis[ff][:, oind] *= tools.invert_no_zero(
                    corr[:nstack, np.newaxis]
                )
                stacked_weight[ff][:, oind] *= np.abs(corr[:nstack, np.newaxis]) ** 2

        return data


class CollapseGainError(task.SingleTask):
    """Average gain errors over all pairs of feeds."""

    def process(self, gain):
        """Calculate the baseline-averaged gain error.

        Approximates the effect of the gain errors on
        the frequency dependence of a ringmap.

        Parameters
        ----------
        gain : StaticGainData
            Ratio of the applied gain to the "true" gain.
            The "true" gain is usually estimated by
            low-pass filtering along the frequency axis.

        Returns
        -------
        out : StaticGainData
            Baseline-averaged gain error placed into a
            StaticGainData container with a size 1
            input axis.
        """
        # Redistribute over freq
        gain.redistribute("freq")

        # Dereference datasets
        g = gain.gain[:].local_array
        w = gain.weight[:].local_array
        v = tools.invert_no_zero(w)

        nfreq, ninput = g.shape

        # Identify flagged data
        gflag = w > 0.0

        # Calculate the outer product of the gains
        flag = tools.fast_pack_product_array(
            gflag[:, :, np.newaxis] & gflag[:, np.newaxis, :]
        )
        vis = tools.fast_pack_product_array(
            g[:, :, np.newaxis] * g[:, np.newaxis, :].conj()
        )
        var = tools.fast_pack_product_array(v[:, :, np.newaxis] + v[:, np.newaxis, :])

        count = np.sum(flag, axis=-1)
        avg_vis = np.sum(flag * vis, axis=-1) * tools.invert_no_zero(count)
        avg_var = np.sum(flag * var, axis=-1) * tools.invert_no_zero(count**2)

        # Save to output container
        out = containers.StaticGainData(
            input=np.array(["baseline-averaged"]),
            axes_from=gain,
            attrs_from=gain,
            distributed=gain.distributed,
            comm=gain.comm,
        )

        out.add_dataset("weight")
        out.redistribute("freq")

        out.gain[:].local_array[:] = avg_vis[:, np.newaxis]
        out.weight[:].local_array[:] = tools.invert_no_zero(avg_var)[:, np.newaxis]

        return out


class EstimateNarrowbandGainError(task.SingleTask):
    """Estimate error in gains due to narrowband features.

    Attributes
    ----------
    ignore_rfi: bool
        Ignore the persistent RFI bands when calculating
        the gain error.  These bands are specified in
        ch_util.rfi.frequency_mask.
    """

    ignore_rfi = config.Property(proptype=bool, default=True)

    def process(self, gain, gain_mask, gain_smooth):
        """Construct the correction for narrowband gain errors.

        Parameters
        ----------
        gain: StaticGainData
            Original (unmasked) gains.
        gain_mask: StaticGainData
            Gains after masking.
        gain_smooth: StaticGainData
            Gains after masking and interpolating
            over the narrowband features.

        Returns
        -------
        out: StaticGainData
            Here the gain dataset is the ratio of the original gain
            and a version of the gain where all narrowband feature have
            been flagged and smoothly interpolated over.  The weight
            dataset is 1.0 if a narrowband feature was identified at
            that (freq, input, time) and 0.0 otherwise.
        """
        # Redistribute over input
        gain.redistribute("input")
        gain_mask.redistribute("input")
        gain_smooth.redistribute("input")

        # Dereference datasets
        gm = gain_mask.gain[:].local_array
        gs = gain_smooth.gain[:].local_array

        wi = gain.weight[:].local_array
        wm = gain_mask.weight[:].local_array

        # Create a mask that identifies newly flagged data
        mask = (wi > 0.0) & (wm == 0.0)

        if self.ignore_rfi:
            rfi_mask = rfi.frequency_mask(gain.freq)

            mask &= ~rfi_mask[:, np.newaxis]

        # Calculate the ratio of the gain and smooth version of the gain
        out = containers.StaticGainData(
            axes_from=gain,
            attrs_from=gain,
            distributed=gain.distributed,
            comm=gain.comm,
        )

        out.add_dataset("weight")
        out.redistribute("input")

        out.gain[:] = np.where(mask, gm * tools.invert_no_zero(gs), 1.0)
        out.weight[:] = mask.astype(np.float32)

        # Set the weight to zero for bad inputs
        out.weight[:].local_array[:] *= np.any(wi > 0.0, axis=0, keepdims=True).astype(
            np.float32
        )

        # Return the ratio of gains
        return out


class ConcatenateGains(task.SingleTask):
    """Repackage a list of StaticGainData/GainData into a single GainData container."""

    def process(self, gains):
        """Concatenate gain updates.

        Parameters
        ----------
        gains: list of GainData or StaticGainData
            List of gain updates.

        Returns
        -------
        out: GainData
            The list of gain updates sorted by time and
            placed in a single container with a time axis.
        """
        # Sort by time
        timestamp, index = [], []
        for ii, gain in enumerate(gains):
            t = list(gain.time) if "time" in gain.index_map else [gain.attrs["time"]]
            timestamp += t
            index += [(ii, jj) for jj in range(len(t))]
            gain.redistribute("freq")

        isort = np.argsort(timestamp)
        timestamp = np.array(timestamp)[isort]
        index = [index[iso] for iso in isort]

        g0 = gains[index[0][0]]
        out = containers.GainData(axes_from=g0, time=timestamp, comm=g0.comm)
        out.add_dataset("weight")

        if "update_id" in g0.datasets:
            out.add_dataset("update_id")

        out.redistribute("freq")

        for tt, (gg, ii) in enumerate(index):

            gain = gains[gg]

            if "time" in gain.index_map:
                out.gain[:, :, tt] = gain.gain[:, :, ii]
                out.weight[:, :, tt] = gain.weight[:, :, ii]
                if "update_id" in out.datasets:
                    out.update_id[tt] = gain.update_id[ii]

            else:
                out.gain[:, :, tt] = gain.gain[:]
                out.weight[:, :, tt] = gain.weight[:]
                if "update_id" in out.datasets:
                    out.update_id[tt] = gain.attrs["update_id"]

        return out


class FlagNarrowbandGainError(task.SingleTask):
    """Mask frequencies and times where narrowband gain errors were identified.

    Attributes
    ----------
    transition: float
        Duration in seconds over which we transitioned between gains in the
        real-time pipeline.
    threshold: float
        Mask any frequency and time where the fractional gain error is larger
        than this threshold.
    ignore_input_flags: bool
        Ignore the input flags when calculating the average gain error.
    """

    transition = config.Property(proptype=float, default=600.0)
    threshold = config.Property(proptype=float, default=1.0e-3)
    ignore_input_flags = config.Property(proptype=bool, default=False)

    def setup(self, gains):
        """Prepare the gain errors as a function of time.

        Parameters
        ----------
        gains: containers.GainData
            Narrowband gain errors generated by the
            EstimateNarrowbandGainError task.
        """
        gains.redistribute("freq")
        self.gains = gains

        # Identify the bad inputs when the gains were generated
        weight_local = np.any(gains.weight[:].local_array > 0.0, axis=0, keepdims=True)
        self.weight = np.zeros_like(weight_local)
        self.comm.Allreduce(weight_local, self.weight, op=MPI.LOR)

        # Compute the fractional error in the gain
        self.frac_error = gains.gain[:].local_array - 1.0

    def process(self, data):
        """Look up appropriate gain errors, construct flag, and apply to weights.

        Parameters
        ----------
        data: TimeStream or SiderealStream
            Data to flag.

        Returns
        -------
        out: RFIMask or SiderealRFIMask
            Mask that removes frequencies and times.
        """
        # Make sure the frequencies are the same
        if not np.array_equal(self.gains.freq, data.freq):
            raise ValueError("Frequencies do not match for gain error and timestream.")

        data.redistribute("freq")

        # Determine the time axis.  This will be an (nlsd, ntime) array.
        if "ra" in data.index_map:
            ra = data.ra
            lsd = np.atleast_1d(
                data.attrs["lsd"] if "lsd" in data.attrs else data.attrs["csd"]
            )

            timestamp = chime.lsd_to_unix(
                lsd[:, np.newaxis] + ra[np.newaxis, :] / 360.0
            )

            out = containers.SiderealRFIMask(axes_from=data, attrs_from=data)

        else:
            # The input container has a time axis.  Use a singleton lsd axis.
            timestamp = data.time[np.newaxis, :]

            out = containers.RFIMask(axes_from=data, attrs_from=data)

        # Determine dimensions
        nfreq, ninput, nupdate = self.frac_error.shape
        nlsd, ntime = timestamp.shape

        ftimestamp = timestamp.flatten()
        nftime = ftimestamp.size

        # We may want to replace the code below with something
        # based on the dataset id.  However this time-based look up
        # should work okay if we allow some reasonable transition window
        # during which we take the maximum possible error.
        index = np.zeros((2, nftime), dtype=int)

        index[0] = np.digitize(ftimestamp - self.transition, self.gains.time) - 1
        index[1] = np.digitize(ftimestamp, self.gains.time) - 1

        before = index[0] < 0
        if np.any(before):
            nbefore = np.sum(before)
            tbefore = np.max(self.gains.time.min() - ftimestamp[before]) / 3600.0
            raise RuntimeError(
                f"{nbefore:0.0f} requested timestamps are before the earliest "
                f"gain update time by as much as {tbefore:0.1f} hours."
            )

        after = index[1] == (nftime - 1)
        if np.any(after):
            nafter = np.sum(after)
            tafter = np.max(ftimestamp[after] - self.gains.time.max()) / 3600.0
            self.log.warning(
                f"{nafter:0.0f} requested timestamps are after the latest"
                f"gain update time by as much as {tafter:0.1f} hours."
            )

        # Determine if we have valid input flags
        try:
            w = data.input_flags[:].local_array
        except AttributeError:
            no_input_flags = True
        else:
            if np.any(w):
                no_input_flags = False
                w = w.astype(np.float32)
            else:
                # The sidereal stacks currently set all input flags to zero.
                # We want to ignore the input flags in this case.
                no_input_flags = True

        # Different calculation whether or not we have input flags
        if self.ignore_input_flags or no_input_flags:
            # We do not have an input flag.  Perform a straight average over all good inputs.
            err = np.sum(self.weight * self.frac_error, axis=1) * tools.invert_no_zero(
                np.sum(self.weight, axis=1)
            )

            # Use the gain update with the maximum error for times
            # where there may have been a transition between two gain updates
            err_avgi = np.where(
                np.abs(err[:, index[0]]) > np.abs(err[:, index[1]]),
                err[:, index[0]],
                err[:, index[1]],
            )

        else:
            w = w * tools.invert_no_zero(np.sum(w, axis=1, keepdims=True))
            w = w[np.newaxis, :, :]

            # Caculate the average error for the inputs that were
            # flagged as good at each time.
            err = np.zeros((2, nfreq, nftime), dtype=self.frac_error.dtype)

            # Loop over the two possible gain updates
            for ii, ind in enumerate(index):
                for tt, uu in enumerate(ind):
                    # The modulus with the number of times is for the
                    # sidereal stacks where we have gain errors on
                    # many days, but a single set of input flags.
                    wit = w[:, :, tt % ntime] * self.weight[:, :, uu]

                    err[ii, :, tt] = np.sum(
                        wit * self.frac_error[:, :, uu], axis=1
                    ) * tools.invert_no_zero(np.sum(wit, axis=1))

            # Again, during transitions we take the update with the maximum error.
            err_avgi = np.where(np.abs(err[0]) > np.abs(err[1]), err[0], err[1])

        # Average over sidereal days
        err_avgi_avgd = np.mean(err_avgi.reshape(nfreq, nlsd, ntime), axis=1)

        # Mask any frequency and time where the magnitude
        # of the input-averaged fractional gain error is greater
        # than the specified threshold
        mask = np.abs(err_avgi_avgd) > self.threshold

        # The RFIMask containers are not distributed.  Perform an allgather to
        # acquire the mask for all frequencies.
        out.mask[:] = mpiarray.MPIArray.wrap(mask, 0, comm=data.comm).allgather()

        # Print the total fraction of data flagged
        frac_masked = np.sum(out.mask[:]) / float(out.mask[:].size)
        self.log.info(
            f"Flagging {100 * frac_masked:0.2f}% "
            "of data due to narrow band gain errors."
        )

        return out


class CalibrationCorrection(task.SingleTask):
    """Base class for applying multiplicative corrections based on a DataFlag.

    This task is not functional.  It simply defines `setup` and `process`
    methods that are common to several subclasses.  All subclasses must
    define the `_get_correction` and `_correction_is_nonzero` methods.

    Parameters
    ----------
    rotation : float
        Current best estimate of telescope rotation.
    name_of_flag : str
        The name of the DataFlag.
    """

    rotation = config.Property(proptype=float, default=chime.rotation)
    name_of_flag = config.Property(proptype=str, default="")

    def setup(self):
        """Query the database for all DataFlags with name equal to the `name_of_flag` property."""
        flags = []

        # Query flag database if on 0th node
        if self.comm.rank == 0:
            finder.connect_database()
            flag_types = finder.DataFlagType.select()
            for ft in flag_types:
                if ft.name == self.name_of_flag:
                    ftemp = list(
                        finder.DataFlag.select().where(finder.DataFlag.type == ft)
                    )
                    # Only keep flags that will produce nonzero corrections, as defined by
                    # the _correction_is_nonzero method
                    flags += [
                        flg
                        for flg in ftemp
                        if self._correction_is_nonzero(**flg.metadata)
                    ]

        # Share flags with other nodes
        flags = self.comm.bcast(flags, root=0)

        # Save flags to class attribute
        self.log.info("Found %d %s flags in total." % (len(flags), self.name_of_flag))
        self.flags = flags

    def process(self, sstream, inputmap):
        """Apply a multiplicative correction to visiblities during range of time covered by flags.

        Parameters
        ----------
        sstream : andata.CorrData, containers.SiderealStream, or equivalent
            Apply a correction to the `vis` dataset in this container.
        inputmap : list of :class:`CorrInput`
            List describing the inputs as they are in the file, output from
            `tools.get_correlator_inputs()`

        Returns
        -------
        sstream_out : same as sstream
            The input container with the correction applied.
        """
        # Determine if there are flags pertinent to this range of time
        if "ra" in sstream.index_map:
            ra = sstream.ra
            csd = (
                sstream.attrs["lsd"] if "lsd" in sstream.attrs else sstream.attrs["csd"]
            )
            if hasattr(csd, "__iter__"):
                csd = sorted(csd)[len(csd) // 2]
            timestamp = chime.lsd_to_unix(csd + ra / 360.0)
        else:
            timestamp = sstream.time

        covered = False
        for flag in self.flags:
            if np.any((timestamp >= flag.start_time) & (timestamp <= flag.finish_time)):
                covered = True
                break

        # If the flags do not cover this range of time, then do nothing
        # and return the input container
        if not covered:
            return sstream

        # We are covered by the flags, so set up for correction
        sstream.redistribute("freq")

        # Determine local dimensions
        nfreq, nstack, ntime = sstream.vis.local_shape

        # Find the local frequencies
        freq = sstream.freq[sstream.vis[:].local_bounds]

        # Extract representative products for the stacked visibilities
        stack_new, stack_flag = tools.redefine_stack_index_map(
            inputmap, sstream.prod, sstream.stack, sstream.reverse_map["stack"]
        )
        do_not_apply = np.flatnonzero(~stack_flag)
        prod = sstream.prod[stack_new["prod"]].copy()

        # Swap the product pair order for conjugated stack indices
        cj = np.flatnonzero(stack_new["conjugate"].astype(bool))
        if cj.size > 0:
            prod["input_a"][cj], prod["input_b"][cj] = (
                prod["input_b"][cj],
                prod["input_a"][cj],
            )

        # Dereference dataset
        ssv = sstream.vis[:]

        # Loop over flags again
        for flag in self.flags:
            in_range = (timestamp >= flag.start_time) & (timestamp <= flag.finish_time)
            if np.any(in_range):
                msg = (
                    "%d (of %d) samples require phase correction according to "
                    "%s DataFlag covering %s to %s."
                    % (
                        np.sum(in_range),
                        in_range.size,
                        self.name_of_flag,
                        ctime.unix_to_datetime(flag.start_time).strftime(
                            "%Y%m%dT%H%M%SZ"
                        ),
                        ctime.unix_to_datetime(flag.finish_time).strftime(
                            "%Y%m%dT%H%M%SZ"
                        ),
                    )
                )

                self.log.info(msg)

                correction = self._get_correction(
                    freq, prod, timestamp[in_range], inputmap, **flag.metadata
                )

                if do_not_apply.size > 0:
                    self.log.warning(
                        f"Do not have valid baseline distance for stack indices: {do_not_apply!s}"
                    )
                    correction[:, do_not_apply, :] = 1.0 + 0.0j

                ssv.local_array[:, :, in_range] *= correction

        # Return input container with phase correction applied
        return sstream

    def _correction_is_nonzero(self, **kwargs):
        return True

    def _get_correction(self, freq, prod, timestamp, inputmap, **kwargs):
        pass


class CorrectTimeOffset(CalibrationCorrection):
    """Correct stacked visibilities for a different time standard used during calibration.

    Parameters
    ----------
    name_of_flag : str
        The name of the DataFlag that contains the time offset.
    """

    name_of_flag = config.Property(proptype=str, default="calibration_time_offset")

    def _correction_is_nonzero(self, **kwargs):
        return kwargs["time_offset"] != 0.0

    def _get_correction(self, freq, prod, timestamp, inputmap, **kwargs):
        time_offset = kwargs["time_offset"]
        calibrator = kwargs["calibrator"]
        self.log.info(
            f"Applying a phase correction for a {time_offset:0.2f} second "
            f"time offset on the calibrator {calibrator}."
        )

        body = sources.source_dictionary[calibrator]

        lat = np.radians(chime.latitude)

        # Compute feed positions with rotation
        tools.change_chime_location(rotation=self.rotation)
        uv = _calculate_uv(freq, prod, inputmap)

        # Return back to default rotation
        tools.change_chime_location(default=True)

        # Determine location of calibrator
        ttrans = chime.transit_times(body, timestamp[0] - 24.0 * 3600.0)[0]

        ra, dec = coord.object_coords(body, date=ttrans, deg=False)

        ha = np.radians(chime.unix_to_lsa(ttrans + time_offset)) - ra

        # Calculate and return the phase correction, which is old offset minus new time offset
        # since we previously divided the chimestack data by the response to the calibrator.
        correction = tools.fringestop_phase(ha, lat, dec, *uv) * tools.invert_no_zero(
            tools.fringestop_phase(0.0, lat, dec, *uv)
        )

        return correction[:, :, np.newaxis]


class CorrectTelescopeRotation(CalibrationCorrection):
    """Correct stacked visibilities for a different telescope rotation used during calibration.

    Parameters
    ----------
    name_of_flag : str
        The name of the DataFlag that contains the telescope rotation
        used was during calibration.
    """

    name_of_flag = config.Property(
        proptype=str, default="calibration_telescope_rotation"
    )

    def _correction_is_nonzero(self, **kwargs):
        return kwargs["rotation"] != self.rotation

    def _get_correction(self, freq, prod, timestamp, inputmap, **kwargs):
        rotation = kwargs["rotation"]
        calibrator = kwargs["calibrator"]

        self.log.info(
            "Applying a phase correction to convert from a telescope rotation "
            f"of {rotation:.3f} deg to {self.rotation:.3f} deg for the calibrator {calibrator}."
        )

        body = sources.source_dictionary[calibrator]

        lat = np.radians(chime.latitude)

        # Compute feed positions with old rotation
        tools.change_chime_location(rotation=rotation)
        old_uv = _calculate_uv(freq, prod, inputmap)

        # Compute feed positions with current rotation
        tools.change_chime_location(rotation=self.rotation)
        current_uv = _calculate_uv(freq, prod, inputmap)

        # Return back to default rotation
        tools.change_chime_location(default=True)

        # Determine location of calibrator
        ttrans = chime.transit_times(body, timestamp[0] - 24.0 * 3600.0)[0]

        ra, dec = coord.object_coords(body, date=ttrans, deg=False)

        # Calculate and return the phase correction, which is old positions minus new positions
        # since we previously divided the chimestack data by the response to the calibrator.
        correction = tools.fringestop_phase(
            0.0, lat, dec, *old_uv
        ) * tools.invert_no_zero(tools.fringestop_phase(0.0, lat, dec, *current_uv))

        return correction[:, :, np.newaxis]


def _calculate_uv(freq, prod, inputmap):
    """Generate baseline distances in wavelengths from the frequency, products, and inputmap."""
    feedpos = tools.get_feed_positions(inputmap).T
    dist = feedpos[:, prod["input_a"]] - feedpos[:, prod["input_b"]]

    lmbda = speed_of_light * 1e-6 / freq

    return dist[:, np.newaxis, :] / lmbda[np.newaxis, :, np.newaxis]<|MERGE_RESOLUTION|>--- conflicted
+++ resolved
@@ -5,27 +5,6 @@
 import caput.time as ctime
 import numpy as np
 import scipy.signal
-<<<<<<< HEAD
-from scipy import interpolate
-from scipy.constants import c as speed_of_light
-from mpi4py import MPI
-
-from caput import config, memh5
-from caput import mpiarray, mpiutil
-from caput import weighted_median
-
-from ch_util import andata
-from ch_util import tools
-from ch_util import ephemeris
-from ch_util import ni_utils
-from ch_util import cal_utils
-from ch_util import fluxcat
-from ch_util import finder
-from ch_util import rfi
-
-from draco.core import task, containers
-from draco.util import _fast_tools
-=======
 from caput import config, memh5, mpiarray, mpiutil, weighted_median
 from ch_ephem import coord, sources
 from ch_ephem.observers import chime
@@ -35,7 +14,6 @@
 from mpi4py import MPI
 from scipy import interpolate
 from scipy.constants import c as speed_of_light
->>>>>>> 6a23b7a0
 
 from ..core import containers as ccontainers
 from ..core.dataquery import _DEFAULT_NODE_SPOOF
@@ -2778,22 +2756,6 @@
                         )
                         break
 
-<<<<<<< HEAD
-                    else:
-                        # Update the frequency mask
-                        freq_flag &= ~masked_freq
-
-                        # Print total number off frequencies masked thus far
-                        perc_masked = 100.0 * np.mean(~freq_flag & freq_flag0)
-                        self.log.info(
-                            f"Iteration {ii}, finished.  "
-                            f"Masked {perc_masked:0.3f} percent of frequencies in total."
-                        )
-
-                        if self.full_output:
-                            garch[:, ii, tt] = avg_ratio
-                            warch[:, ii, tt] = freq_flag
-=======
                     # Update the frequency mask
                     freq_flag &= ~masked_freq
 
@@ -2807,7 +2769,6 @@
                     if self.full_output:
                         garch[:, ii, tt] = avg_ratio
                         warch[:, ii, tt] = freq_flag
->>>>>>> 6a23b7a0
 
             # Save final result
             var = vmeas * np.abs(inv_ginterp) ** 2
@@ -2824,22 +2785,16 @@
                 mask[:, tt] = ~freq_flag & freq_flag0
 
         # Prepare output depending on config parameters
-<<<<<<< HEAD
         out_err.redistribute("freq")
 
-=======
->>>>>>> 6a23b7a0
         if self.full_output:
             out_mask.mask[:] = mpiarray.MPIArray.wrap(
                 mask, axis=1, comm=gain.comm
             ).allgather()
 
-<<<<<<< HEAD
             out_lpf.redistribute("freq")
             archive.redistribute("freq")
 
-=======
->>>>>>> 6a23b7a0
             out = (out_err, out_lpf, out_mask, archive)
         else:
             out = out_err
@@ -2859,10 +2814,6 @@
         vis : np.ndarray[nfreq,]
             Effective error in the beamformed visibilities due to gain errors.
         """
-<<<<<<< HEAD
-
-=======
->>>>>>> 6a23b7a0
         ratio_conj = ratio.conj()
 
         shp = ratio.shape[:-1]
@@ -2891,10 +2842,6 @@
         new_mask : np.ndarray[nfreq,]
             Boolean mask where True indicates the frequency channel is an outlier.
         """
-<<<<<<< HEAD
-
-=======
->>>>>>> 6a23b7a0
         # Calculate the local median absolute deviation
         ady = np.ascontiguousarray(np.abs(dy), dtype=np.float64)
         w = np.ascontiguousarray(flag, dtype=np.float64)
@@ -2967,10 +2914,6 @@
         cov : np.ndarray[nfreq, nfreq]
             Model for the signal covariance.
         """
-<<<<<<< HEAD
-
-=======
->>>>>>> 6a23b7a0
         args = (self.tau_centre, self.tau_width, self.epsilon)
 
         nfreq = freq.size
@@ -3001,12 +2944,9 @@
         flag : np.ndarray[nfreq,]
             Boolean flag where True indicates a good frequency and
             False indicates a bad frequency.
-<<<<<<< HEAD
-=======
         rcond : float, optional
             Cutoff for small singular values passed to `np.linalg.pinv`.
             Default is None.
->>>>>>> 6a23b7a0
 
         Returns
         -------
@@ -3014,22 +2954,12 @@
             Pseudo-inverse of the foreground covariance times
             outer product of the mask with itself.
         """
-<<<<<<< HEAD
-
-=======
->>>>>>> 6a23b7a0
         nfreq = flag.size
 
         uflag = flag[:, np.newaxis] & flag[np.newaxis, :]
         ucov = uflag * (np.eye(nfreq, dtype=cov.dtype) + cov)
 
-<<<<<<< HEAD
-        pinv = np.linalg.pinv(ucov, hermitian=True, rcond=rcond) * uflag
-
-        return pinv
-=======
         return np.linalg.pinv(ucov, hermitian=True, rcond=rcond) * uflag
->>>>>>> 6a23b7a0
 
     def _interpolate(self, freq, gain, weight, flag):
         """Use Gaussian Process Regression to interpolate gains to missing frequencies.
@@ -3052,10 +2982,6 @@
             Gain at all frequencies.  Previously flagged frequencies
             have been interpolated from neighboring channels.
         """
-<<<<<<< HEAD
-
-=======
->>>>>>> 6a23b7a0
         if np.all(flag):
             return gain
 
@@ -3066,11 +2992,7 @@
         return ginterp
 
     def _apply_simple_lpf(self, freq, gain):
-<<<<<<< HEAD
-        """Apply a simple FIR low-pass filter to the gains as a function of frequency
-=======
         """Apply a simple FIR low-pass filter to the gains as a function of frequency.
->>>>>>> 6a23b7a0
 
         Parameters
         ----------
@@ -3084,10 +3006,6 @@
         gfilt : np.ndarray[nfreq, ninput]
             Gains low-pass filtered along the frequency axis.
         """
-<<<<<<< HEAD
-
-=======
->>>>>>> 6a23b7a0
         cutoff = self.tau_width[0]
 
         dfreq = np.median(np.abs(np.diff(freq)))
@@ -3098,13 +3016,7 @@
 
         coeff = scipy.signal.firwin(numtaps, cutoff, window=("dpss", 5), fs=fs)
 
-<<<<<<< HEAD
-        gfilt = scipy.signal.filtfilt(coeff, [1.0], gain.astype(np.complex128), axis=0)
-
-        return gfilt
-=======
         return scipy.signal.filtfilt(coeff, [1.0], gain.astype(np.complex128), axis=0)
->>>>>>> 6a23b7a0
 
 
 class CorrectGainError(task.SingleTask):
